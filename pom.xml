<?xml version="1.0" encoding="UTF-8"?>
<!--
  ~     Copyright (C) 2015  higherfrequencytrading.com
  ~
  ~     This program is free software: you can redistribute it and/or modify
  ~     it under the terms of the GNU Lesser General Public License as published by
  ~     the Free Software Foundation, either version 3 of the License.
  ~
  ~     This program is distributed in the hope that it will be useful,
  ~     but WITHOUT ANY WARRANTY; without even the implied warranty of
  ~     MERCHANTABILITY or FITNESS FOR A PARTICULAR PURPOSE.  See the
  ~     GNU Lesser General Public License for more details.
  ~
  ~     You should have received a copy of the GNU Lesser General Public License
  ~     along with this program.  If not, see <http://www.gnu.org/licenses />.
  -->

<project xmlns="http://maven.apache.org/POM/4.0.0" xmlns:xsi="http://www.w3.org/2001/XMLSchema-instance" xsi:schemaLocation="http://maven.apache.org/POM/4.0.0 http://maven.apache.org/xsd/maven-4.0.0.xsd">

    <parent>
        <groupId>net.openhft</groupId>
        <artifactId>java-parent-pom</artifactId>
        <version>1.1.2</version>
        <relativePath />
    </parent>

    <modelVersion>4.0.0</modelVersion>
    <artifactId>chronicle-map</artifactId>
    <version>2.2.0-SNAPSHOT</version>
    <name>OpenHFT/Chronicle-Map</name>
    <description>Chronicle-Map</description>

    <dependencyManagement>
        <dependencies>

            <dependency>
                <groupId>net.openhft</groupId>
                <artifactId>third-party-bom</artifactId>
                <type>pom</type>
                <version>3.4.20</version>
                <scope>import</scope>
            </dependency>

            <dependency>
                <groupId>net.openhft</groupId>
                <artifactId>chronicle-bom</artifactId>
<<<<<<< HEAD
                <version>1.5.8</version>
=======
                <version>1.5.7-SNAPSHOT</version>
>>>>>>> b6426edb
                <type>pom</type>
                <scope>import</scope>
            </dependency>



        </dependencies>

    </dependencyManagement>
    <dependencies>


        <dependency>
            <groupId>net.openhft</groupId>
            <artifactId>compiler</artifactId>
        </dependency>

        <dependency>
            <groupId>net.openhft</groupId>
            <artifactId>lang</artifactId>
        </dependency>

        <dependency>
            <groupId>org.slf4j</groupId>
            <artifactId>slf4j-api</artifactId>
        </dependency>

        <dependency>
            <groupId>com.intellij</groupId>
            <artifactId>annotations</artifactId>
        </dependency>

        <!-- optional dependencies -->

        <dependency>
            <groupId>com.thoughtworks.xstream</groupId>
            <artifactId>xstream</artifactId>
        </dependency>

        <dependency>
            <groupId>org.codehaus.jettison</groupId>
            <artifactId>jettison</artifactId>
        </dependency>

        <dependency>
            <groupId>org.ops4j.pax.url</groupId>
            <artifactId>pax-url-aether</artifactId>
        </dependency>

        <!-- test dependencies -->

        <dependency>
            <groupId>junit</groupId>
            <artifactId>junit</artifactId>
            <scope>test</scope>
        </dependency>

        <dependency>
            <groupId>org.slf4j</groupId>
            <artifactId>slf4j-simple</artifactId>
            <scope>test</scope>
        </dependency>

        <dependency>
            <groupId>org.mockito</groupId>
            <artifactId>mockito-core</artifactId>
            <scope>test</scope>
        </dependency>

        <dependency>
            <groupId>net.openhft</groupId>
            <artifactId>affinity</artifactId>
            <scope>test</scope>
        </dependency>

        <dependency>
            <groupId>com.google.guava</groupId>
            <artifactId>guava-testlib</artifactId>
            <scope>test</scope>
        </dependency>

        <dependency>
            <groupId>net.openhft</groupId>
            <artifactId>zero-allocation-hashing</artifactId>
            <version>0.2</version>
            <scope>test</scope>
        </dependency>

        <dependency>
            <groupId>com.samskivert</groupId>
            <artifactId>samskivert</artifactId>
            <version>1.9</version>
            <scope>test</scope>
        </dependency>

    </dependencies>

    <build>

        <resources>
            <resource>
                <directory>src/main/resources</directory>
                <filtering>true</filtering>
                <includes>
                    <include>**/map.version</include>
                </includes>
            </resource>
            <resource>
                <directory>src/main/resources</directory>
                <filtering>false</filtering>
                <excludes>
                    <exclude>**/map.version</exclude>
                </excludes>
            </resource>
        </resources>

        <plugins>

            <plugin>
                <groupId>org.apache.maven.plugins</groupId>
                <artifactId>maven-compiler-plugin</artifactId>
                <configuration>
                    <compilerArgument>-Xlint:deprecation</compilerArgument>
                    <source>1.7</source>
                    <target>1.7</target>
                    <encoding>UTF-8</encoding>
                </configuration>
            </plugin>

            <plugin>
                <groupId>org.apache.maven.plugins</groupId>
                <artifactId>maven-scm-publish-plugin</artifactId>
                <configuration>
                    <checkoutDirectory>${project.build.directory}/scmpublish/javadoc/
                    </checkoutDirectory>
                    <checkinComment>Publishing javadoc for ${project.artifactId}:${project.version}
                    </checkinComment>
                    <content>${project.reporting.outputDirectory}</content>
                    <skipDeletedFiles>true</skipDeletedFiles>
                    <pubScmUrl>scm:git:git@github.com:OpenHFT/Chronicle-Map</pubScmUrl>
                    <scmBranch>gh-pages</scmBranch>
                </configuration>
            </plugin>

            <plugin>
                <groupId>org.apache.maven.plugins</groupId>
                <artifactId>maven-javadoc-plugin</artifactId>
                <configuration>
                    <links>
                        <link>http://openhft.github.io/Java-Lang/apidocs/</link>
                    </links>
                    <excludePackageNames>
                        net.openhft.chronicle.hash.serialization.internal:net.openhft.xstream:net.openhft.xstream.*
                    </excludePackageNames>
                </configuration>
            </plugin>

            <!-- used to allow getClass().getPackage().getImplementationVersion() -->

            <plugin>
                <groupId>org.apache.maven.plugins</groupId>
                <artifactId>maven-jar-plugin</artifactId>
                <version>2.1</version>

                <configuration>
                    <archive>
                        <manifest>
                            <addDefaultImplementationEntries>true</addDefaultImplementationEntries>
                            <addDefaultSpecificationEntries>true</addDefaultSpecificationEntries>
                        </manifest>
                    </archive>
                </configuration>

            </plugin>


        </plugins>
    </build>

    <scm>
        <url>scm:git:git@github.com:OpenHFT/Chronicle-Map.git</url>
        <connection>scm:git:git@github.com:OpenHFT/Chronicle-Map.git</connection>
        <developerConnection>scm:git:git@github.com:OpenHFT/Chronicle-Map.git</developerConnection>
        <tag>master</tag>
    </scm>

</project><|MERGE_RESOLUTION|>--- conflicted
+++ resolved
@@ -44,17 +44,11 @@
             <dependency>
                 <groupId>net.openhft</groupId>
                 <artifactId>chronicle-bom</artifactId>
-<<<<<<< HEAD
                 <version>1.5.8</version>
-=======
-                <version>1.5.7-SNAPSHOT</version>
->>>>>>> b6426edb
                 <type>pom</type>
                 <scope>import</scope>
             </dependency>
-
-
-
+            
         </dependencies>
 
     </dependencyManagement>
