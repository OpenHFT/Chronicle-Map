--- conflicted
+++ resolved
@@ -1554,12 +1554,7 @@
 
             copies = writeKey(key);
             copies = writeValue(value, copies);
-<<<<<<< HEAD
             transactionId = blockingSend(sizeLocation, startTime);
-=======
-
-            transactionId = send(sizeLocation, startTime);
->>>>>>> d8f381a8
         } finally {
             outBytesLock.unlock();
         }
