/*
 *     Copyright (C) 2015  higherfrequencytrading.com
 *
 *     This program is free software: you can redistribute it and/or modify
 *     it under the terms of the GNU Lesser General Public License as published by
 *     the Free Software Foundation, either version 3 of the License.
 *
 *     This program is distributed in the hope that it will be useful,
 *     but WITHOUT ANY WARRANTY; without even the implied warranty of
 *     MERCHANTABILITY or FITNESS FOR A PARTICULAR PURPOSE.  See the
 *     GNU Lesser General Public License for more details.
 *
 *     You should have received a copy of the GNU Lesser General Public License
 *     along with this program.  If not, see <http://www.gnu.org/licenses/>.
 */

package net.openhft.chronicle.map;

import net.openhft.chronicle.hash.ChronicleHashErrorListener;
import net.openhft.chronicle.hash.serialization.BytesInterop;
import net.openhft.chronicle.hash.serialization.BytesReader;
import net.openhft.chronicle.hash.serialization.SizeMarshaller;
import net.openhft.chronicle.hash.serialization.internal.*;
import net.openhft.lang.Jvm;
import net.openhft.lang.collection.DirectBitSet;
import net.openhft.lang.collection.SingleThreadedDirectBitSet;
import net.openhft.lang.io.*;
import net.openhft.lang.io.serialization.JDKObjectSerializer;
import net.openhft.lang.io.serialization.ObjectSerializer;
import net.openhft.lang.model.DataValueClasses;
import net.openhft.lang.threadlocal.Provider;
import net.openhft.lang.threadlocal.StatefulCopyable;
import net.openhft.lang.threadlocal.ThreadLocalCopies;
import org.jetbrains.annotations.NotNull;
import org.jetbrains.annotations.Nullable;
import org.slf4j.Logger;
import org.slf4j.LoggerFactory;

import java.io.File;
import java.io.IOException;
import java.io.ObjectInputStream;
import java.io.Serializable;
import java.lang.reflect.Array;
import java.nio.channels.FileChannel;
import java.util.*;
import java.util.concurrent.TimeUnit;

import static java.lang.Long.numberOfTrailingZeros;
import static java.lang.Math.max;
import static java.lang.Thread.currentThread;
import static java.util.Collections.emptyList;
import static net.openhft.chronicle.map.Asserts.assertNotNull;
import static net.openhft.chronicle.map.ChronicleMapBuilder.greatestCommonDivisor;
import static net.openhft.lang.MemoryUnit.*;

class VanillaChronicleMap<K, KI, MKI extends MetaBytesInterop<K, ? super KI>,
        V, VI, MVI extends MetaBytesInterop<V, ? super VI>> extends AbstractMap<K, V>
        implements ChronicleMap<K, V>, Serializable, ReadValue<V>, InstanceOrBytesToInstance,
        GetValueInterops<V, VI, MVI> {

    static final boolean checkSegmentMultiMapsAndBitSetsConsistencyOnBootstrap = Boolean.getBoolean(
            "chronicleMap.checkSegmentMultiMapsAndBitSetsConsistencyOnBootstrap");
    private static final Logger LOG = LoggerFactory.getLogger(VanillaChronicleMap.class);
    private static final long serialVersionUID = 2L;
    final Class<K> kClass;
    final String dataFileVersion;
    final SizeMarshaller keySizeMarshaller;
    final BytesReader<K> originalKeyReader;
    final KI originalKeyInterop;
    final MKI originalMetaKeyInterop;
    final MetaProvider<K, KI, MKI> metaKeyInteropProvider;
    final Class<V> vClass;
    final SizeMarshaller valueSizeMarshaller;
    final BytesReader<V> originalValueReader;
    final VI originalValueInterop;
    final MVI originalMetaValueInterop;
    final MetaProvider<V, VI, MVI> metaValueInteropProvider;
    final DefaultValueProvider<K, V> defaultValueProvider;
    final PrepareValueBytesAsWriter<K> prepareValueBytesAsWriter;
    final int metaDataBytes;
    final long chunkSize;
    final Alignment alignment;
    final boolean constantlySizedEntry;
    final int worstAlignment;
    final boolean couldNotDetermineAlignmentBeforeAllocation;
    final int specialEntrySpaceOffset;
    final int actualSegments;
    final long actualChunksPerSegment;
    final long entriesPerSegment;
    final Class nativeValueClass;
    final MultiMapFactory multiMapFactory;
    final int maxChunksPerEntry;
    private final long lockTimeOutNS;
    private final int segmentHeaderSize;
    private final HashSplitting hashSplitting;

    transient MapEventListener<K, V> eventListener;
    transient BytesMapEventListener bytesEventListener;
    // if set the ReturnsNull fields will cause some functions to return NULL
    // rather than as returning the Object can be expensive for something you probably don't use.
    transient boolean putReturnsNull;
    transient boolean removeReturnsNull;
    transient ChronicleHashErrorListener errorListener;

    transient Provider<BytesReader<K>> keyReaderProvider;
    transient Provider<KI> keyInteropProvider;
    transient Provider<BytesReader<V>> valueReaderProvider;
    transient Provider<VI> valueInteropProvider;
    transient Segment[] segments; // non-final for close()
    // non-final for close() and because it is initialized out of constructor
    transient BytesStore ms;
    transient long headerSize;
    transient Set<Map.Entry<K, V>> entrySet;
    transient InstanceOrBytesToInstance<Bytes, K> keyBytesToInstance;
    transient InstanceOrBytesToInstance<Bytes, V> valueBytesToInstance;
    transient InstanceOrBytesToInstance<Bytes, V> outputValueBytesToInstance;

    public VanillaChronicleMap(ChronicleMapBuilder<K, V> builder) {

        SerializationBuilder<K> keyBuilder = builder.keyBuilder;
        kClass = keyBuilder.eClass;
        keySizeMarshaller = keyBuilder.sizeMarshaller();
        originalKeyReader = keyBuilder.reader();
        dataFileVersion = BuildVersion.version();

        originalKeyInterop = (KI) keyBuilder.interop();

        originalMetaKeyInterop = (MKI) keyBuilder.metaInterop();
        metaKeyInteropProvider = (MetaProvider<K, KI, MKI>) keyBuilder.metaInteropProvider();

        SerializationBuilder<V> valueBuilder = builder.valueBuilder;
        vClass = valueBuilder.eClass;
        if (vClass.getName().endsWith("$$Native")) {
            nativeValueClass = vClass;
        } else if (vClass.isInterface()) {
            Class nativeValueClass = null;
            try {
                nativeValueClass = DataValueClasses.directClassFor(vClass);
            } catch (Exception e) {
                // fall through
            }
            this.nativeValueClass = nativeValueClass;
        } else {
            nativeValueClass = null;
        }
        valueSizeMarshaller = valueBuilder.sizeMarshaller();
        originalValueReader = valueBuilder.reader();

        originalValueInterop = (VI) valueBuilder.interop();
        originalMetaValueInterop = (MVI) valueBuilder.metaInterop();
        metaValueInteropProvider = (MetaProvider) valueBuilder.metaInteropProvider();
        defaultValueProvider = builder.defaultValueProvider();
        prepareValueBytesAsWriter = builder.prepareValueBytesAsWriter();

        lockTimeOutNS = builder.lockTimeOut(TimeUnit.NANOSECONDS);

        boolean replicated = getClass() == ReplicatedChronicleMap.class;
        this.chunkSize = builder.chunkSize(replicated);
        this.alignment = builder.valueAlignment();
        this.constantlySizedEntry = builder.constantlySizedEntries();
        this.worstAlignment = builder.worstAlignment(replicated);
        int alignment = this.alignment.alignment();
        this.couldNotDetermineAlignmentBeforeAllocation =
                greatestCommonDivisor((int) chunkSize, alignment) != alignment;
        this.specialEntrySpaceOffset = builder.specialEntrySpaceOffset(replicated);

        this.putReturnsNull = builder.putReturnsNull();
        this.removeReturnsNull = builder.removeReturnsNull();

        this.actualSegments = builder.actualSegments(replicated);
        this.actualChunksPerSegment = builder.actualChunksPerSegment(replicated);
        this.entriesPerSegment = builder.entriesPerSegment(replicated);
        this.multiMapFactory = builder.multiMapFactory(replicated);
        this.metaDataBytes = builder.metaDataBytes();
        this.segmentHeaderSize = builder.segmentHeaderSize(replicated);
        this.maxChunksPerEntry = builder.maxChunksPerEntry();

        hashSplitting = HashSplitting.Splitting.forSegments(actualSegments);
        initTransients(builder);
    }

    static <T> T newInstance(Class<T> aClass, boolean isKey) {
        try {
            return isKey ? DataValueClasses.newInstance(aClass) :
                    DataValueClasses.newDirectInstance(aClass);

        } catch (Exception e) {
            if (e.getCause() instanceof IllegalStateException)
                throw e;

            if (aClass.isInterface())
                throw new IllegalStateException("It not possible to create a instance from " +
                        "interface=" + aClass.getSimpleName() + " we recommend you create an " +
                        "instance in the usual way.", e);

            try {
                return aClass.newInstance();
            } catch (Exception e1) {
                throw new IllegalStateException("It has not been possible to create a instance " +
                        "of class=" + aClass.getSimpleName() +
                        ", Note : its more efficient if your chronicle map is configured with " +
                        "interface key " +
                        "and value types rather than classes, as this method is able to use " +
                        "interfaces to generate off heap proxies that point straight at your data. " +
                        "In this case you have used a class and chronicle is unable to create an " +
                        "instance of this class has it does not have a default constructor. " +
                        "If your class is mutable, we " +
                        "recommend you create and instance of your class=" + aClass.getSimpleName() +
                        " in the usual way, rather than using this method.", e);
            }
        }
    }

    static void segmentStateNotNullImpliesCopiesNotNull(
            @Nullable ThreadLocalCopies copies, @Nullable SegmentState segmentState) {
        assert copies != null || segmentState == null; // segmentState != null -> copies != null
    }

    static void expectedValueNotNullImpliesBooleanResult(
            @Nullable Object expectedValue, boolean booleanResult) {
        assert booleanResult || expectedValue == null;
    }

    @Override
    public K readKey(Bytes entry, long keyPos) {
        long initialPos = entry.position();
        try {
            entry.position(keyPos);
            long keySize = keySizeMarshaller.readSize(entry);
            ThreadLocalCopies copies = keyReaderProvider.getCopies(null);
            return keyReaderProvider.get(copies, originalKeyReader).read(entry, keySize);
        } finally {
            entry.position(initialPos);
        }
    }

    @Override
    public V readValue(Bytes entry, long valuePos) {
        long initialPos = entry.position();
        try {
            entry.position(valuePos);
            long valueSize = valueSizeMarshaller.readSize(entry);
            alignment.alignPositionAddr(entry);
            ThreadLocalCopies copies = valueReaderProvider.getCopies(null);
            return valueReaderProvider.get(copies, originalValueReader).read(entry, valueSize);
        } finally {
            entry.position(initialPos);
        }
    }

    /**
     * @return the version of Chronicle Map that was used to create the current data file
     */
    public String persistedDataVersion() {
        return dataFileVersion;
    }

    /**
     * @return the version of chronicle map that is currently running
     */
    public String applicationVersion() {
        return BuildVersion.version();
    }

    final long segmentHash(long hash) {
        return hashSplitting.segmentHash(hash);
    }

    final int getSegment(long hash) {
        return hashSplitting.segmentIndex(hash);
    }

    void initTransients(ChronicleMapBuilder<K, V> builder) {
        if (builder != null) {
            this.eventListener = builder.eventListener();
            this.errorListener = builder.errorListener();
            this.putReturnsNull = builder.putReturnsNull();
            this.removeReturnsNull = builder.removeReturnsNull();
            this.bytesEventListener = builder.bytesEventListener();
        }

        keyReaderProvider = Provider.of((Class) originalKeyReader.getClass());
        keyInteropProvider = Provider.of((Class) originalKeyInterop.getClass());

        valueReaderProvider = Provider.of((Class) originalValueReader.getClass());
        valueInteropProvider = Provider.of((Class) originalValueInterop.getClass());

        if (defaultValueProvider instanceof ConstantValueProvider) {
            ConstantValueProvider<K, V> constantValueProvider =
                    (ConstantValueProvider<K, V>) defaultValueProvider;
            if (constantValueProvider.wasDeserialized()) {
                ThreadLocalCopies copies = valueReaderProvider.getCopies(null);
                BytesReader<V> valueReader = valueReaderProvider.get(copies, originalValueReader);
                constantValueProvider.initTransients(valueReader);
            }
        }

        @SuppressWarnings("unchecked")
        Segment[] ss = (Segment[]) Array.newInstance(segmentType(), actualSegments);
        this.segments = ss;

        keyBytesToInstance =
                new InstanceOrBytesToInstance<Bytes, K>() {
                    @Override
                    public K toInstance(@NotNull ThreadLocalCopies copies, Bytes keyBytes, long size) {
                        assertNotNull(copies);
                        BytesReader<K> keyReader = keyReaderProvider.get(copies, originalKeyReader);
                        return keyReader.read(keyBytes, size);
                    }
                };
        valueBytesToInstance =
                new InstanceOrBytesToInstance<Bytes, V>() {
                    @Override
                    public V toInstance(@NotNull ThreadLocalCopies copies, Bytes valueBytes, long size) {
                        return readValue(copies, valueBytes, null, size);
                    }
                };
        outputValueBytesToInstance =
                new InstanceOrBytesToInstance<Bytes, V>() {
                    @Override
                    public V toInstance(@NotNull ThreadLocalCopies copies, Bytes outputBytes, long size) {
                        outputBytes.position(outputBytes.position() - size);
                        return readValue(copies, outputBytes, null, size);
                    }
                };
    }

    Class segmentType() {
        return Segment.class;
    }

    final long createMappedStoreAndSegments(BytesStore bytesStore) {

        this.ms = bytesStore;
        onHeaderCreated();

        long offset = getHeaderSize();
        long segmentHeaderSize = getSegmentHeaderSize();
        long segmentHeadersSize = segments.length * segmentHeaderSize;
        Bytes segmentHeaders = ms.bytes(offset, segmentHeadersSize);
        offset += segmentHeadersSize;
        long segmentSize = segmentSize();
        long headerOffset = 0;
        for (int i = 0; i < this.segments.length; i++) {
            Bytes segmentHeader =
                    segmentHeaders.bytes(headerOffset, segmentHeaderSize);
            NativeBytes segmentData = (NativeBytes) ms.bytes(offset, segmentSize);
            this.segments[i] = createSegment(segmentHeader, segmentData, i);
            headerOffset += segmentHeaderSize;
            offset += segmentSize;
        }
        return offset;
    }

    void warnOnWindows() {
        if (!Jvm.isWindows())
            return;
        long offHeapMapSize = sizeInBytes();
        long oneGb = GIGABYTES.toBytes(1L);
        double offHeapMapSizeInGb = offHeapMapSize * 1.0 / oneGb;
        if (offHeapMapSize > GIGABYTES.toBytes(4L)) {
            System.out.printf(
                    "WARNING: On Windows, you probably cannot create a ChronicleMap\n" +
                            "of more than 4 GB. The configured map requires %.2f GB of off-heap memory.\n",
                    offHeapMapSizeInGb);
        }
        if (Boolean.getBoolean("win.check"))
            try {
                long freePhysicalMemory = Jvm.freePhysicalMemoryOnWindowsInBytes();
                if (offHeapMapSize > freePhysicalMemory * 0.9) {
                    double freePhysicalMemoryInGb = freePhysicalMemory * 1.0 / oneGb;
                    System.out.printf(
                            "WARNING: On Windows, you probably cannot create a ChronicleMap\n" +
                                    "of more than 90%% of available free memory in the system.\n" +
                                    "The configured map requires %.2f GB of off-heap memory.\n" +
                                    "There is only %.2f GB of free physical memory in the system.\n",
                            offHeapMapSizeInGb, freePhysicalMemoryInGb);

                }
            } catch (IOException e) {
                // ignore -- anyway we just warn the user
            }
    }

    final long createMappedStoreAndSegments(File file) throws IOException {
        warnOnWindows();
        return createMappedStoreAndSegments(new MappedStore(file, FileChannel.MapMode.READ_WRITE,
                sizeInBytes(), JDKObjectSerializer.INSTANCE));
    }

    private void readObject(ObjectInputStream in) throws IOException, ClassNotFoundException {
        in.defaultReadObject();
        initTransients(null);
    }

    /**
     * called when the header is created
     */
    void onHeaderCreated() {
    }

    long getHeaderSize() {
        return headerSize;
    }

    final long getSegmentHeaderSize() {
        return segmentHeaderSize;
    }

    Segment createSegment(Bytes segmentHeader, NativeBytes bytes, int index) {
        return new Segment(segmentHeader, bytes, index);
    }

    @Override
    public File file() {
        return ms.file();
    }

    final long sizeInBytes() {
        return getHeaderSize()
                + segments.length * getSegmentHeaderSize()
                + segments.length * segmentSize();
    }

    private long sizeOfMultiMap() {
        return multiMapFactory.sizeInBytes(entriesPerSegment);
    }

    private long sizeOfMultiMapBitSet() {
        return MultiMapFactory.sizeOfBitSetInBytes(actualChunksPerSegment);
    }

    private long sizeOfSegmentFreeListBitSets() {
        return CACHE_LINES.align(BYTES.alignAndConvert(actualChunksPerSegment, BITS), BYTES);
    }

    private int numberOfBitSets() {
        return 1;
    }

    private long segmentSize() {
        long ss = (CACHE_LINES.align(sizeOfMultiMap() + sizeOfMultiMapBitSet(), BYTES)
                * multiMapsPerSegment())
                // the free list and 0+ dirty lists.
                + numberOfBitSets() * sizeOfSegmentFreeListBitSets()
                + sizeOfEntrySpaceInSegment();
        if ((ss & 63L) != 0)
            throw new AssertionError();
        return breakL1CacheAssociativityContention(ss);
    }

    private long breakL1CacheAssociativityContention(long segmentSize) {
        // Conventional alignment to break is 4096 (given Intel's 32KB 8-way L1 cache),
        // for any case break 2 times smaller alignment
        int alignmentToBreak = 2048;
        int eachNthSegmentFallIntoTheSameSet =
                max(1, alignmentToBreak >> numberOfTrailingZeros(segmentSize));
        if (eachNthSegmentFallIntoTheSameSet < actualSegments) {
            segmentSize |= 64L; // make segment size "odd" (in cache lines)
        }
        return segmentSize;
    }

    private int multiMapsPerSegment() {
        return 1;
    }

    private long sizeOfEntrySpaceInSegment() {
        return CACHE_LINES.align(specialEntrySpaceOffset + actualChunksPerSegment * chunkSize,
                BYTES);
    }

    @Override
    public void close() {
        if (ms == null)
            return;
        ms.free();
        segments = null;
        ms = null;
    }

    final void checkKey(Object key) {
        if (!kClass.isInstance(key)) {
            // key.getClass will cause NPE exactly as needed
            throw new ClassCastException("Key must be a " + kClass.getName() +
                    " but was a " + key.getClass());
        }
    }

    final void checkValue(Object value) {
        if (vClass != Void.class && !vClass.isInstance(value)) {
            throw new ClassCastException("Value must be a " + vClass.getName() +
                    " but was a " + value.getClass());
        }
    }

    final void put(Bytes entry, TcpReplicator.TcpSocketChannelEntryWriter output) {
        put(entry, output, true);
    }

    final void putIfAbsent(Bytes entry, TcpReplicator.TcpSocketChannelEntryWriter output) {
        put(entry, output, false);
    }

    private void put(Bytes entry, TcpReplicator.TcpSocketChannelEntryWriter output,
                     boolean replaceIfPresent) {
        ThreadLocalCopies copies = SegmentState.getCopies(null);
        SegmentState segmentState = SegmentState.get(copies);
        ReadValueToOutputBytes readValueToOutputBytes = segmentState.readValueToOutputBytes;
        readValueToOutputBytes.reuse(valueSizeMarshaller, output);
        long keySize = keySizeMarshaller.readSize(entry);
        entry.limit(entry.position() + keySize);
        GetRemoteBytesValueInterops getRemoteBytesValueInterops =
                segmentState.getRemoteBytesValueInterops;
        MultiStoreBytes value = getRemoteBytesValueInterops.getValueBytes(
                entry, entry.position() + keySize);
        getRemoteBytesValueInterops.valueSizeMarshaller(valueSizeMarshaller);
        putBytes(copies, segmentState, entry, keySize, getRemoteBytesValueInterops, value,
                replaceIfPresent, readValueToOutputBytes);
    }

    void putBytes(ThreadLocalCopies copies, SegmentState segmentState, Bytes key, long keySize,
                  GetRemoteBytesValueInterops getRemoteBytesValueInterops, MultiStoreBytes value,
                  boolean replaceIfPresent, ReadValue<Bytes> readValue) {
        put2(copies, segmentState,
                DelegatingMetaBytesInterop.<Bytes, BytesInterop<Bytes>>instance(),
                BytesBytesInterop.INSTANCE, key, keySize, keyBytesToInstance,
                getRemoteBytesValueInterops, value, valueBytesToInstance,
                replaceIfPresent, readValue, false);
    }

    final void put(Bytes entry) {
        ThreadLocalCopies copies = SegmentState.getCopies(null);
        SegmentState segmentState = SegmentState.get(copies);
        long keySize = keySizeMarshaller.readSize(entry);
        entry.limit(entry.position() + keySize);
        GetRemoteBytesValueInterops getRemoteBytesValueInterops =
                segmentState.getRemoteBytesValueInterops;
        MultiStoreBytes value = getRemoteBytesValueInterops.getValueBytes(
                entry, entry.position() + keySize);
        getRemoteBytesValueInterops.valueSizeMarshaller(valueSizeMarshaller);
        ReadValueToBytes readValueToLazyBytes = segmentState.readValueToLazyBytes;
        readValueToLazyBytes.valueSizeMarshaller(valueSizeMarshaller);
        put2(copies, segmentState,
                DelegatingMetaBytesInterop.<Bytes, BytesInterop<Bytes>>instance(),
                BytesBytesInterop.INSTANCE, entry, keySize, keyBytesToInstance,
                getRemoteBytesValueInterops, value, valueBytesToInstance,
                true, readValueToLazyBytes, true);
    }

    @Override
    public final V put(K key, V value) {
        return put1(key, value, true);
    }

    @Override
    public UpdateResult update(K key, V value) {
        if (key == null || value == null)
            throw new NullPointerException();

        checkKey(key);
        checkValue(value);
        ThreadLocalCopies copies = keyInteropProvider.getCopies(null);
        KI keyInterop = keyInteropProvider.get(copies, originalKeyInterop);
        copies = metaKeyInteropProvider.getCopies(copies);
        MKI metaKeyInterop =
                metaKeyInteropProvider.get(copies, originalMetaKeyInterop, keyInterop, key);
        long keySize = metaKeyInterop.size(keyInterop, key);
        long hash = metaKeyInterop.hash(keyInterop, key);
        int segmentNum = getSegment(hash);
        long segmentHash = segmentHash(hash);

        return segments[segmentNum].update(copies, null,
                metaKeyInterop, keyInterop, key, keySize, keyIdentity(),
                this, value, valueIdentity(), segmentHash);
    }

    @Override
    public final V putIfAbsent(K key, V value) {
        if (key == null)
            throw new NullPointerException();
        return put1(key, value, false);
    }

    V put1(K key, V value, boolean replaceIfPresent) {
        if (key == null)
            throw new NullPointerException();
        checkKey(key);
        checkValue(value);
        ThreadLocalCopies copies = keyInteropProvider.getCopies(null);
        KI keyInterop = keyInteropProvider.get(copies, originalKeyInterop);
        copies = metaKeyInteropProvider.getCopies(copies);
        MKI metaKeyInterop =
                metaKeyInteropProvider.get(copies, originalMetaKeyInterop, keyInterop, key);
        long keySize = metaKeyInterop.size(keyInterop, key);
        return put2(copies, null, metaKeyInterop, keyInterop, key, keySize, keyIdentity(),
                this, value, valueIdentity(), replaceIfPresent, this, putReturnsNull);
    }

    <KB, KBI, MKBI extends MetaBytesInterop<KB, ? super KBI>,
            RV, VB extends RV, VBI, MVBI extends MetaBytesInterop<RV, ? super VBI>>
    RV put2(ThreadLocalCopies copies, SegmentState segmentState,
            MKBI metaKeyInterop, KBI keyInterop, KB key, long keySize,
            InstanceOrBytesToInstance<KB, K> toKey,
            GetValueInterops<VB, VBI, MVBI> getValueInterops, VB value,
            InstanceOrBytesToInstance<? super VB, V> toValue,
            boolean replaceIfPresent, ReadValue<RV> readValue, boolean resultUnused) {
        long hash = metaKeyInterop.hash(keyInterop, key);
        int segmentNum = getSegment(hash);
        long segmentHash = segmentHash(hash);

        return segments[segmentNum].put3(copies, segmentState,
                metaKeyInterop, keyInterop, key, keySize, toKey,
                getValueInterops, value, toValue,
                segmentHash, replaceIfPresent, readValue, resultUnused);
    }

    @Override
    @SuppressWarnings("unchecked")
    public final V get(Object key) {
        checkKey(key);
        return lookupUsing((K) key, null, false);
    }

    @Override
    public final V getUsing(K key, V usingValue) {
        checkKey(key);
        return lookupUsing(key, usingValue, false);
    }

    @Override
    public final V acquireUsing(@NotNull K key, V usingValue) {
        checkKey(key);
        return lookupUsing(key, usingValue, true);
    }

    final void getBytes(Bytes key, TcpReplicator.TcpSocketChannelEntryWriter output) {
        ThreadLocalCopies copies = SegmentState.getCopies(null);
        SegmentState segmentState = SegmentState.get(copies);
        ReadValueToOutputBytes readValueToOutputBytes = segmentState.readValueToOutputBytes;
        readValueToOutputBytes.reuse(valueSizeMarshaller, output);
        lookupUsing(copies, segmentState,
                DelegatingMetaBytesInterop.<Bytes, BytesInterop<Bytes>>instance(),
                BytesBytesInterop.INSTANCE, key, keySizeMarshaller.readSize(key),
                keyBytesToInstance, readValueToOutputBytes, null, outputValueBytesToInstance,
                false, null);
    }

    private V lookupUsing(K key, V usingValue, boolean create) {
        ThreadLocalCopies copies = keyInteropProvider.getCopies(null);
        KI keyInterop = keyInteropProvider.get(copies, originalKeyInterop);
        copies = metaKeyInteropProvider.getCopies(copies);
        MKI metaKeyInterop =
                metaKeyInteropProvider.get(copies, originalMetaKeyInterop, keyInterop, key);
        long keySize = metaKeyInterop.size(keyInterop, key);
        return lookupUsing(copies, null, metaKeyInterop, keyInterop, key, keySize, keyIdentity(),
                this, usingValue, valueIdentity(), create, null);
    }

    private <KB, KBI, MKBI extends MetaBytesInterop<KB, ? super KBI>, RV>
    RV lookupUsing(ThreadLocalCopies copies, SegmentState segmentState,
                   MKBI metaKeyInterop, KBI keyInterop, KB key, long keySize,
                   InstanceOrBytesToInstance<KB, K> toKey,
                   ReadValue<RV> readValue, RV usingValue, InstanceOrBytesToInstance<RV, V> toValue,
                   boolean create, final MutableLockedEntry lock) {
        long hash = metaKeyInterop.hash(keyInterop, key);
        int segmentNum = getSegment(hash);
        long segmentHash = segmentHash(hash);
        Segment segment = segments[segmentNum];
        return segment.acquire(copies, segmentState,
                metaKeyInterop, keyInterop, key, keySize, toKey,
                readValue, usingValue, toValue, segmentHash, create, lock);
    }

    @Override
    public <R> R getMapped(K key, @NotNull Function<? super V, R> function) {
        try (ReadContext<K, V> entry = lookupUsing(key, null,
                false, false, LockType.READ_LOCK)) {
            return entry.present() ? function.apply(entry.value()) : null;
        }
    }

    @Override
    public V putMapped(K key, @NotNull UnaryOperator<V> unaryOperator) {

        return (vClass.equals(CharSequence.class) || vClass.equals(StringBuilder.class))
                ? putMappedSB(key, unaryOperator)
                : putMapped0(key, unaryOperator);
    }

    V putMappedSB(K key, @NotNull UnaryOperator<V> unaryOperator) {

        StringBuilder usingSB = new StringBuilder("\uFFFF");
        try (WriteContext<K, V> entry = lookupUsing(key, (V) usingSB,
                false, true, LockType.WRITE_LOCK)) {

            usingSB = (StringBuilder) entry.value();
            if (usingSB.length() == 1 && usingSB.charAt(0) == '\uFFFF')
                return null;

            V result = unaryOperator.update((V) usingSB);
            if (usingSB != result) {
                usingSB.setLength(0);
                usingSB.append((CharSequence) result);
            }
            return result;
        }

    }

    V putMapped0(K key, @NotNull UnaryOperator<V> unaryOperator) {
        try (WriteContext<K, V> entry = lookupUsing(key, null,
                false, true, LockType.WRITE_LOCK)) {

            if (entry.value() == null)
                return null;

            V result = unaryOperator.update(entry.value());
            ((MutableLockedEntry) entry).value(result);
            return result;
        }
    }

    @Override
    public synchronized void getAll(File toFile) throws IOException {
        JsonSerializer.getAll(toFile, this, emptyList());
    }

    @Override
    public synchronized void putAll(File fromFile) throws IOException {
        JsonSerializer.putAll(fromFile, this, emptyList());
    }

    @Override
    public V newValueInstance() {
        if (vClass == CharSequence.class || vClass == StringBuilder.class) {
            return (V) new StringBuilder();
        }

        return newInstance(vClass, false);
    }

    @Override
    public K newKeyInstance() {
        return newInstance(kClass, true);
    }

    @Override
    public Class<K> keyClass() {
        return kClass;
    }

    @Override
    public Class<V> valueClass() {
        return vClass;
    }

    @NotNull
    @Override
    public final WriteContext<K, V> acquireUsingLocked(@NotNull K key, @NotNull V usingValue) {
        return lookupUsing(key, usingValue, true, true, LockType.WRITE_LOCK);
    }

    @NotNull
    @Override
    public final ReadContext<K, V> getUsingLocked(@NotNull K key, @NotNull V usingValue) {
        return lookupUsing(key, usingValue, true, false, LockType.READ_LOCK);
    }

    private <T extends Context> T lookupUsing(
            K key, V usingValue, boolean mustReuseValue, final boolean create, final LockType lockType) {
        checkKey(key);

        ThreadLocalCopies copies = SegmentState.getCopies(null);
        SegmentState segmentState = SegmentState.get(copies);

        KI keyInterop = keyInteropProvider.get(copies, originalKeyInterop);
        MKI metaKeyInterop =
                metaKeyInteropProvider.get(copies, originalMetaKeyInterop, keyInterop, key);
        long keySize = metaKeyInterop.size(keyInterop, key);
        long hash = metaKeyInterop.hash(keyInterop, key);


        int segmentNum = getSegment(hash);
        long segmentHash = segmentHash(hash);

        Segment segment = segments[segmentNum];
        boolean nativeValueClass = usingValue != null &&
                usingValue.getClass() == this.nativeValueClass;
        MutableLockedEntry<K, KI, MKI, V, VI, MVI> lock = (lockType == LockType.WRITE_LOCK)
                ? segment.writeLock(segmentState, nativeValueClass)
                : segment.readLock(segmentState);

        V v = segment.acquireWithoutLock(copies, segmentState,
                metaKeyInterop, keyInterop, key, keySize, keyIdentity(),
                this, usingValue, valueIdentity(),
                segmentHash, create, lock);

        checkReallyUsingValue(usingValue, mustReuseValue, v);

        lock.initKey(copies, metaKeyInterop, keyInterop, keySize, segmentHash, key);

        if (!nativeValueClass && lockType == LockType.WRITE_LOCK && v == null)
            v = usingValue;
        lock.value(v);

        return (T) lock;
    }

    private void checkReallyUsingValue(V usingValue, boolean mustReuseValue, V returnedValue) {
        if (mustReuseValue && returnedValue != null && returnedValue != usingValue)
            throw new IllegalArgumentException(
                    "acquireUsingLocked/getUsingLocked MUST reuse given " +
                            "values. Given value" + usingValue +
                            " cannot be reused to read " + returnedValue);
    }

    @Override
    public final Object toInstance(@NotNull ThreadLocalCopies copies, Object instance, long size) {
        return instance;
    }

    @SuppressWarnings("unchecked")
    final InstanceOrBytesToInstance<K, K> keyIdentity() {
        return this;
    }

    @SuppressWarnings("unchecked")
    final InstanceOrBytesToInstance<V, V> valueIdentity() {
        return this;
    }

    @Override
    public final boolean containsKey(final Object k) {
        checkKey(k);
        @SuppressWarnings("unchecked")
        K key = (K) k;
        ThreadLocalCopies copies = keyInteropProvider.getCopies(null);
        KI keyInterop = keyInteropProvider.get(copies, originalKeyInterop);
        copies = metaKeyInteropProvider.getCopies(copies);
        MKI metaKeyInterop =
                metaKeyInteropProvider.get(copies, originalMetaKeyInterop, keyInterop, key);
        return containsKey(copies, metaKeyInterop, keyInterop, key,
                metaKeyInterop.size(keyInterop, key));
    }

    final boolean containsBytesKey(Bytes key) {
        return containsKey(null,
                DelegatingMetaBytesInterop.<Bytes, BytesInterop<Bytes>>instance(),
                BytesBytesInterop.INSTANCE,
                key, keySizeMarshaller.readSize(key));
    }

    private <KB, KBI, MKBI extends MetaBytesInterop<KB, ? super KBI>>
    boolean containsKey(ThreadLocalCopies copies,
                        MKBI metaKeyInterop, KBI keyInterop, KB key, long keySize) {
        long hash = metaKeyInterop.hash(keyInterop, key);
        int segmentNum = getSegment(hash);
        long segmentHash = segmentHash(hash);
        Segment segment = segments[segmentNum];
        return segment.containsKey(copies, metaKeyInterop, keyInterop, key, keySize, segmentHash);
    }

    @Override
    public void clear() {
        for (Segment segment : segments) {
            segment.clear();
        }
    }

    @NotNull
    @Override
    public final Set<Entry<K, V>> entrySet() {
        return (entrySet != null) ? entrySet : (entrySet = new EntrySet());
    }

    /**
     * @throws NullPointerException if the specified key is null
     */
    @Override
    @SuppressWarnings("unchecked")
    public final V remove(final Object key) {
        return (V) removeIfValueIs(key, null);
    }

    /**
     * @throws NullPointerException if the specified key is null
     */
    @Override
    @SuppressWarnings("unchecked")
    public final boolean remove(@net.openhft.lang.model.constraints.NotNull final Object key,
                                final Object value) {
        if (value == null)
            return false; // CHM compatibility; I would throw NPE
        return (Boolean) removeIfValueIs(key, (V) value);
    }

    @Override
    public final VI getValueInterop(@NotNull ThreadLocalCopies copies) {
        assertNotNull(copies);
        return valueInteropProvider.get(copies, originalValueInterop);
    }

    @Override
    public final MVI getMetaValueInterop(
            @NotNull ThreadLocalCopies copies, VI valueInterop, V value) {
        assertNotNull(copies);
        return metaValueInteropProvider.get(
                copies, originalMetaValueInterop, valueInterop, value);
    }

    /**
     * removes ( if there exists ) an entry from the map, if the {@param key} and {@param
     * expectedValue} match that of a maps.entry. If the {@param expectedValue} equals null then (
     * if there exists ) an entry whose key equals {@param key} this is removed.
     *
     * @param k             the key of the entry to remove
     * @param expectedValue null if not required
     * @return true if and entry was removed
     */
    private Object removeIfValueIs(final Object k, final V expectedValue) {
        checkKey(k);
        @SuppressWarnings("unchecked")
        K key = (K) k;
        ThreadLocalCopies copies = keyInteropProvider.getCopies(null);
        KI keyInterop = keyInteropProvider.get(copies, originalKeyInterop);
        copies = metaKeyInteropProvider.getCopies(copies);
        MKI metaKeyInterop =
                metaKeyInteropProvider.get(copies, originalMetaKeyInterop, keyInterop, key);
        long keySize = metaKeyInterop.size(keyInterop, key);
        return remove(copies, null, metaKeyInterop, keyInterop, key, keySize,
                keyIdentity(), this, expectedValue, valueIdentity(), this, removeReturnsNull);
    }

    final void removeBytesKeyWithoutOutput(Bytes key) {
        ThreadLocalCopies copies = SegmentState.getCopies(null);
        SegmentState segmentState = SegmentState.get(copies);
        ReadValueToBytes readValueToLazyBytes = segmentState.readValueToLazyBytes;
        readValueToLazyBytes.valueSizeMarshaller(valueSizeMarshaller);
        long keySize = keySizeMarshaller.readSize(key);
        key.limit(key.position() + keySize);
        remove(null, null, DelegatingMetaBytesInterop.<Bytes, BytesInterop<Bytes>>instance(),
                BytesBytesInterop.INSTANCE, key, keySize,
                keyBytesToInstance, null, null,
                outputValueBytesToInstance, readValueToLazyBytes, true);
    }

    final void removeBytesKeyOutputPrevValue(Bytes key,
                                             TcpReplicator.TcpSocketChannelEntryWriter output) {
        ThreadLocalCopies copies = SegmentState.getCopies(null);
        SegmentState segmentState = SegmentState.get(copies);
        ReadValueToOutputBytes readValueToOutputBytes = segmentState.readValueToOutputBytes;
        readValueToOutputBytes.reuse(valueSizeMarshaller, output);
        long keySize = keySizeMarshaller.readSize(key);
        key.limit(key.position() + keySize);
        remove(copies, segmentState,
                DelegatingMetaBytesInterop.<Bytes, BytesInterop<Bytes>>instance(),
                BytesBytesInterop.INSTANCE, key, keySize, keyBytesToInstance, null, null,
                outputValueBytesToInstance, readValueToOutputBytes, false);
    }

    // for boolean remove(Object key, Object value);
    final boolean removeBytesEntry(Bytes entry) {
        ThreadLocalCopies copies = SegmentState.getCopies(null);
        SegmentState segmentState = SegmentState.get(copies);
        long keySize = keySizeMarshaller.readSize(entry);
        entry.limit(entry.position() + keySize);
        GetRemoteBytesValueInterops getRemoveBytesValueInterops =
                segmentState.getRemoteBytesValueInterops;
        MultiStoreBytes value = getRemoveBytesValueInterops.getValueBytes(
                entry, entry.position() + keySize);
        getRemoveBytesValueInterops.valueSizeMarshaller(valueSizeMarshaller);
        ReadValueToBytes readValueToLazyBytes = segmentState.readValueToLazyBytes;
        readValueToLazyBytes.valueSizeMarshaller(valueSizeMarshaller);
        return (Boolean) remove(copies, segmentState,
                DelegatingMetaBytesInterop.<Bytes, BytesInterop<Bytes>>instance(),
                BytesBytesInterop.INSTANCE, entry, keySize, keyBytesToInstance,
                getRemoveBytesValueInterops, value, valueBytesToInstance,
                readValueToLazyBytes, false);
    }

    private <KB, KBI, MKBI extends MetaBytesInterop<KB, ? super KBI>,
            RV, VB extends RV, VBI, MVBI extends MetaBytesInterop<? super VB, ? super VBI>>
    Object remove(ThreadLocalCopies copies, SegmentState segmentState,
                  MKBI metaKeyInterop, KBI keyInterop, KB key, long keySize,
                  InstanceOrBytesToInstance<KB, K> toKey,
                  GetValueInterops<VB, VBI, MVBI> getValueInterops, VB expectedValue,
                  InstanceOrBytesToInstance<RV, V> toValue,
                  ReadValue<RV> readValue, boolean resultUnused) {
        long hash = metaKeyInterop.hash(keyInterop, key);
        int segmentNum = getSegment(hash);
        long segmentHash = segmentHash(hash);
        Segment segment = segments[segmentNum];
        return segment.remove(copies, segmentState, metaKeyInterop, keyInterop, key, keySize,
                toKey, getValueInterops, expectedValue,
                toValue, segmentHash, readValue, resultUnused);
    }

    /**
     * @throws NullPointerException if any of the arguments are null
     */
    @Override
    public final boolean replace(@net.openhft.lang.model.constraints.NotNull K key,
                                 @net.openhft.lang.model.constraints.NotNull V oldValue,
                                 @net.openhft.lang.model.constraints.NotNull V newValue) {

        if (key == null || oldValue == null || newValue == null)
            throw new NullPointerException();

        checkValue(oldValue);
        return (Boolean) replaceIfValueIs(key, oldValue, newValue);
    }

    /**
     * @throws NullPointerException if the specified key or value is null
     */
    @Override
    @SuppressWarnings("unchecked")
    public final V replace(@net.openhft.lang.model.constraints.NotNull final K key,
                           @net.openhft.lang.model.constraints.NotNull final V value) {
        if (key == null || value == null)
            throw new NullPointerException();

        return (V) replaceIfValueIs(key, null, value);
    }

    @Override
    public final long longSize() {
        long result = 0L;

        for (final Segment segment : this.segments) {
            result += segment.size();
        }

        return result;
    }

    @Override
    public final int size() {
        long size = longSize();
        return size > Integer.MAX_VALUE ? Integer.MAX_VALUE : (int) size;
    }

    /**
     * replace the value in a map, only if the existing entry equals {@param expectedValue}
     *
     * @param key           the key into the map
     * @param expectedValue the expected existing value in the map ( could be null when we don't
     *                      wish to do this check )
     * @param newValue      the new value you wish to store in the map
     * @return the value that was replaced
     */
    private Object replaceIfValueIs(@net.openhft.lang.model.constraints.NotNull final K key,
                                    final V expectedValue, final V newValue) {
        checkKey(key);
        checkValue(newValue);
        ThreadLocalCopies copies = keyInteropProvider.getCopies(null);
        KI keyInterop = keyInteropProvider.get(copies, originalKeyInterop);
        copies = metaKeyInteropProvider.getCopies(copies);
        MKI metaKeyInterop =
                metaKeyInteropProvider.get(copies, originalMetaKeyInterop, keyInterop, key);
        long keySize = metaKeyInterop.size(keyInterop, key);
        return replace(copies, null,
                metaKeyInterop, keyInterop, key, keySize, keyIdentity(),
                this, expectedValue, this, newValue, this, valueIdentity());
    }

    final void replaceKV(Bytes keyAndNewValue, TcpReplicator.TcpSocketChannelEntryWriter output) {
        ThreadLocalCopies copies = SegmentState.getCopies(null);
        SegmentState segmentState = SegmentState.get(copies);
        ReadValueToOutputBytes readValueToOutputBytes = segmentState.readValueToOutputBytes;
        readValueToOutputBytes.reuse(valueSizeMarshaller, output);

        long keySize = keySizeMarshaller.readSize(keyAndNewValue);
        keyAndNewValue.limit(keyAndNewValue.position() + keySize);
        GetRemoteBytesValueInterops getRemoteBytesValueInterops =
                segmentState.getRemoteBytesValueInterops;
        MultiStoreBytes value = getRemoteBytesValueInterops.getValueBytes(
                keyAndNewValue, keyAndNewValue.position() + keySize);
        getRemoteBytesValueInterops.valueSizeMarshaller(valueSizeMarshaller);
        replace(copies, segmentState,
                DelegatingMetaBytesInterop.<Bytes, BytesInterop<Bytes>>instance(),
                BytesBytesInterop.INSTANCE, keyAndNewValue, keySize, keyBytesToInstance,
                null, null, getRemoteBytesValueInterops, value,
                readValueToOutputBytes, valueBytesToInstance);
    }

    //  for boolean replace(K key, V oldValue, V newValue);
    final void replaceWithOldAndNew(Bytes entryAndNewValue, Bytes output) {
        ThreadLocalCopies copies = SegmentState.getCopies(null);
        SegmentState segmentState = SegmentState.get(copies);

        long keySize = keySizeMarshaller.readSize(entryAndNewValue);
        long keyPosition = entryAndNewValue.position();
        GetRemoteBytesValueInterops getExpectedValueInterops =
                segmentState.getRemoteBytesValueInterops;
        MultiStoreBytes expectedValue = getExpectedValueInterops.getValueBytes(
                entryAndNewValue, keyPosition + keySize);
        getExpectedValueInterops.valueSizeMarshaller(valueSizeMarshaller);

        entryAndNewValue.position(keyPosition + keySize);
        long expectedValueSize = valueSizeMarshaller.readSize(entryAndNewValue);
        GetRemoteBytesValueInterops getNewValueInterops = segmentState.getRemoteBytesValueInterops2;
        MultiStoreBytes newValue = getNewValueInterops.getValueBytes(entryAndNewValue,
                entryAndNewValue.position() + expectedValueSize);
        getNewValueInterops.valueSizeMarshaller(valueSizeMarshaller);

        entryAndNewValue.position(keyPosition);
        entryAndNewValue.limit(keyPosition + keySize);

        output.writeBoolean((Boolean) replace(copies, segmentState,
                DelegatingMetaBytesInterop.<Bytes, BytesInterop<Bytes>>instance(),
                BytesBytesInterop.INSTANCE, entryAndNewValue, keySize, keyBytesToInstance,
                getExpectedValueInterops, expectedValue, getNewValueInterops, newValue,
                null, valueBytesToInstance));
    }

    private <KB, KBI, MKBI extends MetaBytesInterop<KB, ? super KBI>,
            RV, VB extends RV, VBI, MVBI extends MetaBytesInterop<RV, ? super VBI>>
    Object replace(
            ThreadLocalCopies copies, SegmentState segmentState,
            MKBI metaKeyInterop, KBI keyInterop, KB key, long keySize,
            InstanceOrBytesToInstance<KB, K> toKey,
            GetValueInterops<VB, VBI, MVBI> getExpectedValueInterops, VB existingValue,
            GetValueInterops<VB, VBI, MVBI> getNewValueInterops, VB newValue,
            ReadValue<RV> readValue, InstanceOrBytesToInstance<? super RV, V> toValue) {
        long hash = metaKeyInterop.hash(keyInterop, key);
        int segmentNum = getSegment(hash);
        long segmentHash = segmentHash(hash);
        return segments[segmentNum].replace(copies, segmentState,
                metaKeyInterop, keyInterop, key, keySize, toKey,
                getExpectedValueInterops, existingValue, getNewValueInterops, newValue,
                readValue, toValue, segmentHash);
    }

    /**
     * For testing
     */
    final void checkConsistency() {
        for (Segment segment : segments) {
            segment.checkConsistency();
        }
    }

    final long readValueSize(Bytes entry) {
        long valueSize = valueSizeMarshaller.readSize(entry);
        alignment.alignPositionAddr(entry);
        return valueSize;
    }

    final V readValue(@NotNull ThreadLocalCopies copies, MultiStoreBytes entry, V value) {
        return readValue(copies, entry, value, readValueSize(entry));
    }

    @Override
    public final V readValue(
            @NotNull ThreadLocalCopies copies, Bytes entry, V value, long valueSize) {
        assertNotNull(copies);
        BytesReader<V> valueReader = valueReaderProvider.get(copies, originalValueReader);
        return valueReader.read(entry, valueSize, value);
    }

    @Override
    public final V readNull() {
        return null;
    }

    final void putAll(Bytes entries) {
        long numberOfEntries = entries.readStopBit();
        long entryPosition = entries.position();
        while (numberOfEntries-- > 0) {
            long keySize = keySizeMarshaller.readSize(entries);
            entries.skip(keySize);
            long valueSize = valueSizeMarshaller.readSize(entries);
            long nextEntryPosition = entries.position() + valueSize;
            entries.position(entryPosition);
            put(entries);
            entries.clear(); // because used as key, altering position and limit
            entryPosition = nextEntryPosition;
            entries.position(entryPosition);
        }
    }

    /**
     * For testing
     */
    final long[] segmentSizes() {
        long[] sizes = new long[segments.length];
        for (int i = 0; i < segments.length; i++)
            sizes[i] = segments[i].size();
        return sizes;
    }

    void onRemove(Segment segment, long pos) {
        // do nothing
    }

    void onRemoteRemove(Segment segment, long pos) {
        // do nothing
    }

    void onPut(Segment segment, long pos) {
        // do nothing
    }

    void onRemotePut(Segment segment, long pos) {
        // do nothing
    }

    void onRelocation(Segment segment, long pos) {
        // do nothing
    }

    void shouldNotBeCalledFromReplicatedChronicleMap(String method) {
        // do nothing
    }

    enum LockType {READ_LOCK, WRITE_LOCK}

    enum GetRemoteSeparateBytesInterops
            implements GetValueInterops<Bytes, BytesInterop<Bytes>,
            DelegatingMetaBytesInterop<Bytes, BytesInterop<Bytes>>> {
        INSTANCE;

        @Override
        public DelegatingMetaBytesInterop<Bytes, BytesInterop<Bytes>> getMetaValueInterop(
                @NotNull ThreadLocalCopies copies, BytesInterop<Bytes> valueInterop, Bytes value) {
            return DelegatingMetaBytesInterop.instance();
        }

        @Override
        public BytesInterop<Bytes> getValueInterop(@NotNull ThreadLocalCopies copies) {
            return BytesBytesInterop.INSTANCE;
        }
    }

    static abstract class ReadValueToBytes implements ReadValue<Bytes> {
        SizeMarshaller valueSizeMarshaller;

        abstract Bytes bytes(long valueSize);

        void valueSizeMarshaller(SizeMarshaller valueSizeMarshaller) {
            this.valueSizeMarshaller = valueSizeMarshaller;
        }

        @Override
        public Bytes readValue(@NotNull ThreadLocalCopies copies, Bytes entry, Bytes usingBytes,
                               long valueSize) {
            usingBytes = bytes(valueSize);
            valueSizeMarshaller.writeSize(usingBytes, valueSize);
            usingBytes.write(entry, entry.position(), valueSize);
            entry.skip(valueSize);
            return usingBytes;
        }
    }

    private static class ReadValueToOutputBytes extends ReadValueToBytes {
        private TcpReplicator.TcpSocketChannelEntryWriter output;

        void reuse(SizeMarshaller valueSizeMarshaller,
                   TcpReplicator.TcpSocketChannelEntryWriter output) {
            valueSizeMarshaller(valueSizeMarshaller);
            this.output = output;
        }

        @Override
        Bytes bytes(long valueSize) {
            return output.in();
        }

        @Override
        public Bytes readValue(@NotNull ThreadLocalCopies copies, Bytes entry, Bytes usingBytes,
                               long valueSize) {
            long totalSize = 1 + valueSizeMarshaller.sizeEncodingSize(valueSize) + valueSize;
            output.ensureBufferSize(totalSize);
            output.in().writeBoolean(false);
            return super.readValue(copies, entry, usingBytes, valueSize);
        }

        @Override
        public Bytes readNull() {
            output.ensureBufferSize(1);
            output.in().writeBoolean(true);
            return null;
        }
    }

    private static class ReadValueToLazyBytes extends ReadValueToBytes {
        DirectBytes lazyBytes;

        @Override
        Bytes bytes(long valueSize) {
            valueSize = valueSizeMarshaller.sizeEncodingSize(valueSize) + valueSize;
            if (lazyBytes != null) {
                if (lazyBytes.capacity() < valueSize) {
                    DirectStore store = (DirectStore) lazyBytes.store();
                    store.resize(valueSize, false);
                    lazyBytes = store.bytes();
                }
                lazyBytes.clear();
                return lazyBytes;
            }
            return lazyBytes = new DirectStore(valueSize).bytes();
        }

        @Override
        public Bytes readNull() {
            return null;
        }
    }

    static class GetRemoteBytesValueInterops
            implements GetValueInterops<MultiStoreBytes, Void, GetRemoteBytesValueInterops>,
            MetaBytesInterop<Bytes, Void> {
        private static final long serialVersionUID = 0L;
        private final MultiStoreBytes valueBytes = new MultiStoreBytes();

        private Bytes remoteEntryBytes;
        private long offset;
        private SizeMarshaller valueSizeMarshaller;

        private long valueSize;

        MultiStoreBytes getValueBytes(Bytes remoteEntryBytes, long offset) {
            this.remoteEntryBytes = remoteEntryBytes;
            this.offset = offset;
            this.valueSizeMarshaller = null;
            valueSize = -1L;
            return valueBytes;
        }

        void valueSize(long valueSize) {
            this.valueSize = valueSize;
        }

        void valueSizeMarshaller(SizeMarshaller valueSizeMarshaller) {
            this.valueSizeMarshaller = valueSizeMarshaller;
        }

        @Override
        public GetRemoteBytesValueInterops getMetaValueInterop(
                @NotNull ThreadLocalCopies copies, Void valueInterop, MultiStoreBytes value) {
            value.setBytesOffset(remoteEntryBytes, offset);
            if (valueSize == -1L)
                valueSize = valueSizeMarshaller.readSize(value);
            value.limit(value.position() + valueSize);
            return this;
        }

        @Override
        public Void getValueInterop(@NotNull ThreadLocalCopies copies) {
            return null;
        }

        @Override
        public boolean startsWith(Void interop, Bytes bytes, Bytes value) {
            return bytes.startsWith(value);
        }

        @Override
        public long hash(Void interop, Bytes value) {
            return BytesBytesInterop.INSTANCE.hash(value);
        }

        @Override
        public long size(Void writer, Bytes value) {
            return valueSize;
        }

        @Override
        public void write(Void writer, Bytes bytes, Bytes value) {
            bytes.write(value, value.position(), value.remaining());
        }

    }

    public static final class SegmentState implements StatefulCopyable<SegmentState>,
            AutoCloseable {
        private static final Provider<SegmentState> segmentStateProvider =
                Provider.of(SegmentState.class);
        private static final SegmentState originalSegmentState = new SegmentState(0);
        final MultiStoreBytes tmpBytes = new MultiStoreBytes();
        final GetRemoteBytesValueInterops getRemoteBytesValueInterops =
                new GetRemoteBytesValueInterops();
        final GetRemoteBytesValueInterops getRemoteBytesValueInterops2 =
                new GetRemoteBytesValueInterops();
        final ReadValueToOutputBytes readValueToOutputBytes = new ReadValueToOutputBytes();
        final ReadValueToBytes readValueToLazyBytes = new ReadValueToLazyBytes();
        final SearchState searchState = new SearchState();
        // inner state
        private final int depth;
        // segment state (reusable objects/fields)
        private final ReadLocked readLocked = new ReadLocked(this);
        private final NativeWriteLocked nativeWriteLocked = new NativeWriteLocked(this);
        private final HeapWriteLocked heapWriteLocked = new HeapWriteLocked(this);
        long pos;
        long valueSizePos;
        private boolean used;
        private SegmentState next;

        byte identifier = 0;
        long timestamp = 0;

        private SegmentState(int depth) {
            if (depth > (1 << 10))
                throw new IllegalStateException("More than " + (1 << 10) +
                        " nested ChronicleMap contexts are not supported. Very probable that you " +
                        "simply forgot to close context somewhere (recommended to use " +
                        "try-with-resources statement). " +
                        "Otherwise this is a ChronicleMap bug, please report with this " +
                        "stack trace on https://github.com/OpenHFT/Chronicle-Map/issues");
            this.depth = depth;
        }

        static
        @NotNull
        ThreadLocalCopies getCopies(ThreadLocalCopies copies) {
            return segmentStateProvider.getCopies(copies);
        }

        static
        @NotNull
        SegmentState get(@NotNull ThreadLocalCopies copies) {
            assertNotNull(copies);
            return segmentStateProvider.get(copies, originalSegmentState).get();
        }

        private SegmentState get() {
            if (!used) {
                used = true;
                return this;
            }
            SegmentState ss;
            for (ss = this; ss.next != null; ss = ss.next) {
                if (!ss.used) {
                    used = true;
                    return ss;
                }
            }
            return ss.next = new SegmentState(depth + 1);
        }

        @Override
        public Object stateIdentity() {
            return SegmentState.class;
        }

        @Override
        public SegmentState copy() {
            return new SegmentState(0);
        }

        @Override
        public void close() {
            used = false;
        }

        <K, KI, MKI extends MetaBytesInterop<K, ? super KI>,
                V, VI, MVI extends MetaBytesInterop<V, ? super VI>>
        ReadLocked<K, KI, MKI, V, VI, MVI> readLocked(VanillaChronicleMap.Segment segment) {
            readLocked.initSegment(segment);
            initIdentifierAndTimestamp(segment);
            return readLocked;
        }

        private void initIdentifierAndTimestamp(VanillaChronicleMap.Segment segment) {
            VanillaChronicleMap map = segment.map();
            identifier = map instanceof ReplicatedChronicleMap ?
                    ((ReplicatedChronicleMap) map).identifier() : 0;
            timestamp = 0;
        }

        <K, KI, MKI extends MetaBytesInterop<K, ? super KI>,
                V, VI, MVI extends MetaBytesInterop<V, ? super VI>>
        WriteLocked<K, KI, MKI, V, VI, MVI> nativeWriteLocked(VanillaChronicleMap.Segment segment) {
            nativeWriteLocked.initSegment(segment);
            initIdentifierAndTimestamp(segment);
            return nativeWriteLocked;
        }

        <K, KI, MKI extends MetaBytesInterop<K, ? super KI>,
                V, VI, MVI extends MetaBytesInterop<V, ? super VI>>
        WriteLocked<K, KI, MKI, V, VI, MVI> heapWriteLocked(VanillaChronicleMap.Segment segment) {
            heapWriteLocked.initSegment(segment);
            initIdentifierAndTimestamp(segment);
            return heapWriteLocked;
        }
    }

    static abstract class MutableLockedEntry<
            K, KI, MKI extends MetaBytesInterop<K, ? super KI>,
            V, VI, MVI extends MetaBytesInterop<V, ? super VI>> implements Context<K, V> {
        final SegmentState segmentState;

        private VanillaChronicleMap<K, KI, MKI, V, VI, MVI> map;
        private VanillaChronicleMap<K, KI, MKI, V, VI, MVI>.Segment segment;
        private ThreadLocalCopies copies;
        private MKI metaKeyInterop;
        private KI keyInterop;
        private long keySize;
        private long segmentHash;

        private K key;
        private V value;

        MutableLockedEntry(SegmentState segmentState) {
            this.segmentState = segmentState;
        }

        final void initSegment(VanillaChronicleMap<K, KI, MKI, V, VI, MVI>.Segment segment) {
            this.map = segment.map();
            this.segment = segment;
            init();
        }

        final void initKey(ThreadLocalCopies copies, MKI metaKeyInterop, KI keyInterop,
                           long keySize, long segmentHash, K key) {
            this.copies = copies;
            this.metaKeyInterop = metaKeyInterop;
            this.keyInterop = keyInterop;
            this.keySize = keySize;
            this.segmentHash = segmentHash;
            this.key = key;
            init();
        }

        void init() {
            // nothing
        }

        final VanillaChronicleMap<K, KI, MKI, V, VI, MVI> map() {
            return map;
        }

        final VanillaChronicleMap<K, KI, MKI, V, VI, MVI>.Segment segment() {
            return segment;
        }

        final ThreadLocalCopies copies() {
            return copies;
        }

        final MKI metaKeyInterop() {
            return metaKeyInterop;
        }

        final KI keyInterop() {
            return keyInterop;
        }

        final long keySize() {
            return keySize;
        }

        final long segmentHash() {
            return segmentHash;
        }

        public final K key() {
            return key;
        }

        public final V value() {
            return value;
        }

        final void value(V value) {
            this.value = value;
        }

        @Override
        public void close() {
            segmentState.close();
            segment().readUnlock();
        }
    }

    private static class ReadLocked<K, KI, MKI extends MetaBytesInterop<K, ? super KI>,
            V, VI, MVI extends MetaBytesInterop<V, ? super VI>>
            extends MutableLockedEntry<K, KI, MKI, V, VI, MVI>
            implements ReadContext<K, V> {

        ReadLocked(SegmentState segmentState) {
            super(segmentState);
        }

        /**
         * @return if the value is not null
         */
        public boolean present() {
            return value() != null;
        }
    }

    static abstract class WriteLocked<K, KI, MKI extends MetaBytesInterop<K, ? super KI>,
            V, VI, MVI extends MetaBytesInterop<V, ? super VI>>
            extends MutableLockedEntry<K, KI, MKI, V, VI, MVI>
            implements WriteContext<K, V> {

        boolean removed;
        private boolean created;

        WriteLocked(SegmentState segmentState) {
            super(segmentState);
        }

        @Override
        void init() {
            super.init();
            created = false;
            removed = false;
        }

        /**
         * @return if the entry was created
         */
        public boolean created() {
            return created;
        }

        public void created(boolean created) {
            this.created = created;
        }
    }

    private static class NativeWriteLocked<K, KI, MKI extends MetaBytesInterop<K, ? super KI>,
            V, VI, MVI extends MetaBytesInterop<V, ? super VI>>
            extends WriteLocked<K, KI, MKI, V, VI, MVI> {

        NativeWriteLocked(SegmentState segmentState) {
            super(segmentState);
        }

        @Override
        public void close() {
            if (!removed) {
                // TODO optimize -- keep replication bytes offset in SegmentState to jump directly
                long pos = segmentState.pos;
                VanillaChronicleMap<K, KI, MKI, V, VI, MVI>.Segment segment = segment();
                VanillaChronicleMap<K, KI, MKI, V, VI, MVI> map = map();
                long offset = segment.offsetFromPos(pos);
                MultiStoreBytes entry = segment.reuse(segmentState.tmpBytes, offset);
                long keySize = map.keySizeMarshaller.readSize(entry);
                entry.skip(keySize);
                segment.manageReplicationBytes(segmentState, entry, true, false);
                map.onPut(segment, pos);
            }
            super.close();
        }

        @Override
        public void dontPutOnClose() {
            throw new IllegalStateException(
                    "dontPutOnClose() method is not supported for native value classes");
        }

        @Override
        public void removeEntry() {
            removed = true;
            VanillaChronicleMap<K, KI, MKI, V, VI, MVI> map = map();
            segment().removeWithoutLock(copies(), segmentState,
                    metaKeyInterop(), keyInterop(), key(), keySize(), map.keyIdentity(),
                    map, null, map.valueIdentity(), segmentHash(), map, true);
        }
    }

    private static class HeapWriteLocked<K, KI, MKI extends MetaBytesInterop<K, ? super KI>,
            V, VI, MVI extends MetaBytesInterop<V, ? super VI>>
            extends WriteLocked<K, KI, MKI, V, VI, MVI> {

        private boolean putOnClose;

        HeapWriteLocked(SegmentState segmentState) {
            super(segmentState);
        }

        @Override
        void init() {
            super.init();
            putOnClose = true;
        }

        @Override
        public void close() {
            VanillaChronicleMap<K, KI, MKI, V, VI, MVI>.Segment segment = segment();
            if (putOnClose) {
                assert !removed;
                // TODO optimize -- keep keySize, valueSizePos, entryEndAddr, etc. inside
                // segmentState
                long pos = segmentState.pos;
                VanillaChronicleMap<K, KI, MKI, V, VI, MVI> map = map();
                ThreadLocalCopies copies = copies();
                long offset = segment.offsetFromPos(pos);
                MultiStoreBytes entry = segment.reuse(segmentState.tmpBytes, offset);
                long keySize = map.keySizeMarshaller.readSize(entry);
                entry.skip(keySize);
                segment.manageReplicationBytes(segmentState, entry, true, false);
                long valueSizePos = entry.position();
                long valueSize = map.valueSizeMarshaller.readSize(entry);
                long sizeOfEverythingBeforeValue = entry.position();
                map.alignment.alignPositionAddr(entry);
                long entryEndAddr = entry.positionAddr() + valueSize;
                VI valueInterop = map.valueInteropProvider.get(copies, map.originalValueInterop);
                V value = value();
                MVI metaValueInterop = map.metaValueInteropProvider
                        .get(copies, map.originalMetaValueInterop, valueInterop, value);
                long newValueSize = metaValueInterop.size(valueInterop, value);
                // doesn't call listeners?
                segment.putValue(pos, entry, valueSizePos, entryEndAddr, removed,
                        segmentState,
                        metaValueInterop, valueInterop, value, newValueSize, segment.hashLookup(),
                        sizeOfEverythingBeforeValue);
                map.onPut(segment, segmentState.pos);
            }
            super.close();
        }

        @Override
        public void dontPutOnClose() {
            if (removed)
                throw new IllegalStateException("Shouldn't call this method after removeEntry()");
            putOnClose = false;
        }

        @Override
        public void removeEntry() {
            putOnClose = false;
            removed = true;
            VanillaChronicleMap<K, KI, MKI, V, VI, MVI> map = map();
            segment().removeWithoutLock(copies(), segmentState,
                    metaKeyInterop(), keyInterop(), key(), keySize(), map.keyIdentity(),
                    map, null, map.valueIdentity(), segmentHash(), map, true);
        }
    }

    // these methods should be package local, not public or private.
    class Segment implements SharedSegment {
        /*
        The entry format is
        - encoded length for key
        - bytes for the key
        - [possible alignment]
        - encoded length of the value
        - bytes for the value.
         */
        static final long LOCK_OFFSET = 0L; // 64-bit
        static final long SIZE_OFFSET = LOCK_OFFSET + 8L; // 32-bit
        final Bytes segmentHeader;
        final Bytes bytes;
        final long entriesOffset;
        private final int index;
        private final SingleThreadedDirectBitSet freeList;
        long startWriteLock = 0;
        private MultiMap hashLookup;
        private long nextPosToSearchFrom = 0L;

        /**
         * @param index the index of this segment held by the map
         */
        Segment(Bytes segmentHeader, NativeBytes bytes, int index) {
            this.segmentHeader = segmentHeader;
            this.bytes = bytes;
            this.index = index;

            long start = bytes.startAddr();
            hashLookup = createMultiMap(start);
            start += CACHE_LINES.align(sizeOfMultiMap() + sizeOfMultiMapBitSet(), BYTES)
                    * multiMapsPerSegment();
            final NativeBytes bsBytes = new NativeBytes(ms.objectSerializer(),
                    start,
                    start + MultiMapFactory.sizeOfBitSetInBytes(actualChunksPerSegment),
                    null);
            freeList = new SingleThreadedDirectBitSet(bsBytes);
            start += numberOfBitSets() * sizeOfSegmentFreeListBitSets();
            start += specialEntrySpaceOffset;
            entriesOffset = start - bytes.startAddr();
            assert bytes.capacity() >= entriesOffset + actualChunksPerSegment * chunkSize;
            if (checkSegmentMultiMapsAndBitSetsConsistencyOnBootstrap)
                checkMultiMapsAndBitSetsConsistency();
        }

        private VanillaChronicleMap<K, KI, MKI, V, VI, MVI> map() {
            return VanillaChronicleMap.this;
        }

        final MultiMap hashLookup() {
            return hashLookup;
        }

        private MultiMap createMultiMap(long start) {
            final Bytes multiMapBytes =
                    new NativeBytes((ObjectSerializer) null, start,
                            start = start + sizeOfMultiMap(), null);

            final Bytes sizeOfMultiMapBitSetBytes =
                    new NativeBytes((ObjectSerializer) null, start,
                            start + sizeOfMultiMapBitSet(), null);
//            multiMapBytes.load();
            return multiMapFactory.create(multiMapBytes, sizeOfMultiMapBitSetBytes);
        }

        void checkMultiMapsAndBitSetsConsistency() {
            MultiMap hashLookup = hashLookup();
            final DirectBitSet positions = hashLookup.getPositions();
            class EntryChecker implements MultiMap.EntryConsumer {
                long size = 0;

                @Override
                public void accept(long key, long value) {
                    if (positions.isSet(value))
                        size++;
                    if (freeList.isClear(value))
                        throw new IllegalStateException("Position " + value + " is present in " +
                                "multiMap but available in the free chunk list");
                }
            }
            EntryChecker entryChecker = new EntryChecker();
            hashLookup.forEach(entryChecker);
            if (size() != entryChecker.size || entryChecker.size != positions.cardinality()) {
                throw new IllegalStateException("Segment inconsistent: " +
                        "size by Segment counter: " + size() +
                        ", size by multiMap records present in bit set: " + entryChecker.size +
                        ", size by multiMap bit set cardinality: " + positions.cardinality());
            }
        }

        /* Methods with private access modifier considered private to Segment
         * class, although Java allows to access them from outer class anyway.
         */
        public final int getIndex() {
            return index;
        }

        /**
         * increments the size by one
         */
        final void incrementSize() {
            this.segmentHeader.addLong(SIZE_OFFSET, 1L);
        }

        private void resetSize() {
            this.segmentHeader.writeLong(SIZE_OFFSET, 0L);
        }

        /**
         * decrements the size by one
         */
        final void decrementSize() {
            this.segmentHeader.addLong(SIZE_OFFSET, -1L);
        }

        /**
         * reads the the number of entries in this segment
         */
        long size() {
            // any negative value is in error state.
            return max(0L, this.segmentHeader.readVolatileLong(SIZE_OFFSET));
        }

        @Override
        public final ReadLocked<K, KI, MKI, V, VI, MVI> readLock(
                @Nullable SegmentState segmentState) {
            while (true) {
//                final boolean success = segmentHeader.tryRWReadLock(LOCK_OFFSET, lockTimeOutNS);
                boolean success = false;

                try {
                    success = segmentHeader.tryRWWriteLock(LOCK_OFFSET, lockTimeOutNS);
                } catch (InterruptedException e) {
                    Thread.currentThread().interrupt();
                }

/*
                boolean success = false;
                try {
                    success = lock.readLock().tryLock(lockTimeOutNS, TimeUnit.NANOSECONDS);
                } catch (InterruptedException e) {
                    Thread.currentThread().interrupt();
                }
*/
                if (success) {
                    if (segmentState != null) {
                        return segmentState.readLocked(this);
                    } else {
                        return null;
                    }
                }
                if (currentThread().isInterrupted()) {
                    throw new IllegalStateException(
                            new InterruptedException("Unable to obtain lock, interrupted"));
                } else {
                    errorListener.onLockTimeout(segmentHeader.threadIdForLockLong(LOCK_OFFSET));
                    segmentHeader.resetLockLong(LOCK_OFFSET);
                }
            }
        }

        final WriteLocked<K, KI, MKI, V, VI, MVI> writeLock() {
            return writeLock(null, false);
        }

        final WriteLocked<K, KI, MKI, V, VI, MVI> writeLock(
                SegmentState segmentState, boolean nativeValueClass) {
            startWriteLock = System.nanoTime();
            while (true) {
                final boolean success;
                try {
                    success = segmentHeader.tryRWWriteLock(LOCK_OFFSET, lockTimeOutNS);
                } catch (InterruptedException e) {
                    throw new IllegalStateException(e);
                }
/*
                boolean success = false;
                try {
                    success = lock.writeLock().tryLock(lockTimeOutNS, TimeUnit.NANOSECONDS);
                } catch (InterruptedException e) {
                    Thread.currentThread().interrupt();
                }
*/
                if (success) {
                    if (segmentState != null) {
                        if (nativeValueClass) {
                            return segmentState.nativeWriteLocked(this);
                        } else {
                            return segmentState.heapWriteLocked(this);
                        }
                    } else {
                        return null;
                    }
                }

                if (currentThread().isInterrupted()) {
                    throw new IllegalStateException(
                            new InterruptedException("Unable to obtain lock, interrupted"));
                } else {
                    errorListener.onLockTimeout(segmentHeader.threadIdForLockLong(LOCK_OFFSET));
                    segmentHeader.resetLockLong(LOCK_OFFSET);
                }
            }
        }

        @Override
        public final void readUnlock() {
            try {
//                segmentHeader.unlockRWReadLock(LOCK_OFFSET);
                segmentHeader.unlockRWWriteLock(LOCK_OFFSET);
//                lock.readLock().unlock();
            } catch (IllegalMonitorStateException e) {
                errorListener.errorOnUnlock(e);
            }
        }

        @Override
        public final void writeUnlock() {
            try {
                segmentHeader.unlockRWWriteLock(LOCK_OFFSET);
//                lock.writeLock().unlock();
            } catch (IllegalMonitorStateException e) {
                errorListener.errorOnUnlock(e);
            }
            long lockTime = System.nanoTime() - startWriteLock;

            if (lockTime > 1e8 && LOG.isInfoEnabled())
                LOG.info("Thread took " + lockTime / 1000000 + "ms to release the lock, (Was there a GC?)");
        }

        @Override
        public final long offsetFromPos(long pos) {
            return entriesOffset + pos * chunkSize;
        }

        @Override
        public long timeStamp(long pos) {
            throw new UnsupportedOperationException("timeStamp are only supported by the " +
                    "replicated map");
        }

        final MultiStoreBytes reuse(MultiStoreBytes entry, long offset) {
            entry.setBytesOffset(bytes, offset);
            entry.position(metaDataBytes);
            return entry;
        }

        final long entrySize(long keySize, long valueSize) {
            long sizeOfEverythingBeforeValue = sizeOfEverythingBeforeValue(keySize, valueSize);
            return innerEntrySize(sizeOfEverythingBeforeValue, valueSize);
        }

        private long innerEntrySize(long sizeOfEverythingBeforeValue, long valueSize) {
            if (constantlySizedEntry) {
                return alignment.alignAddr(sizeOfEverythingBeforeValue + valueSize);
            } else if (couldNotDetermineAlignmentBeforeAllocation) {
                return sizeOfEverythingBeforeValue + worstAlignment + valueSize;
            } else {
                return alignment.alignAddr(sizeOfEverythingBeforeValue) + valueSize;
            }
        }

        long sizeOfEverythingBeforeValue(long keySize, long valueSize) {
            return metaDataBytes +
                    keySizeMarshaller.sizeEncodingSize(keySize) + keySize +
                    valueSizeMarshaller.sizeEncodingSize(valueSize);
        }

        final int inChunks(long sizeInBytes) {
            if (sizeInBytes <= chunkSize)
                return 1;
            // int division is MUCH faster than long on Intel CPUs
            sizeInBytes -= 1L;
            if (sizeInBytes <= Integer.MAX_VALUE)
                return (((int) sizeInBytes) / (int) chunkSize) + 1;
            return (int) (sizeInBytes / chunkSize) + 1;
        }

        <KB, KBI, MKBI extends MetaBytesInterop<KB, ? super KBI>, RV>
        RV acquire(@Nullable ThreadLocalCopies copies, @Nullable SegmentState segmentState,
                   MKBI metaKeyInterop, KBI keyInterop, KB key, long keySize,
                   InstanceOrBytesToInstance<KB, K> toKey,
                   ReadValue<RV> readValue, RV usingValue, InstanceOrBytesToInstance<RV, V> toValue,
                   long hash2, boolean create, MutableLockedEntry lock) {
            segmentStateNotNullImpliesCopiesNotNull(copies, segmentState);
            if (segmentState == null) {
                copies = SegmentState.getCopies(copies);
                segmentState = SegmentState.get(copies);
            }
            readLock(null);
            try {
                return acquireWithoutLock(copies, segmentState,
                        metaKeyInterop, keyInterop, key, keySize, toKey,
                        readValue, usingValue, toValue, hash2, create, lock);
            } finally {
                segmentState.close();
                readUnlock();
            }
        }

        <KB, KBI, MKBI extends MetaBytesInterop<KB, ? super KBI>, RV>
        RV acquireWithoutLock(
                @NotNull ThreadLocalCopies copies, @NotNull SegmentState segmentState,
                MKBI metaKeyInterop, KBI keyInterop, KB key, long keySize,
                InstanceOrBytesToInstance<KB, K> toKey,
                ReadValue<RV> readValue, RV usingValue, InstanceOrBytesToInstance<RV, V> toValue,
                long hash2, boolean create, MutableLockedEntry lock) {
            MultiStoreBytes entry = segmentState.tmpBytes;
            MultiMap hashLookup = this.hashLookup;
            SearchState searchState = segmentState.searchState;
            hashLookup.startSearch(hash2, searchState);
            for (long pos; (pos = hashLookup.nextPos(searchState)) >= 0L; ) {
                long offset = offsetFromPos(pos);
                reuse(entry, offset);
                if (!keyEquals(keyInterop, metaKeyInterop, key, keySize, entry))
                    continue;
                // key is found
                entry.skip(keySize);
                segmentState.pos = pos; // for WriteLocked.close()
                return readValueAndNotifyGet(copies, key, keySize, toKey,
                        readValue, usingValue, toValue, entry);
            }
            // key is not found
            if (!create)
                return readValue.readNull();

            RV result = createEntryOnAcquire(copies, segmentState,
                    metaKeyInterop, keyInterop, key, keySize, toKey,
                    readValue, usingValue, toValue, entry);
            entryCreated(lock);
            return result;
        }

        final void entryCreated(MutableLockedEntry lock) {
            //  notify the context that the entry was created
            if (lock instanceof WriteLocked)
                ((WriteLocked) lock).created(true);
        }

        final <KB, KBI, MKBI extends MetaBytesInterop<KB, ? super KBI>, RV>
        RV createEntryOnAcquire(
                ThreadLocalCopies copies, @NotNull SegmentState segmentState,
                MKBI metaKeyInterop, KBI keyInterop, KB key, long keySize,
                InstanceOrBytesToInstance<KB, K> toKey,
                ReadValue<RV> readValue, RV usingValue, InstanceOrBytesToInstance<RV, V> toValue,
                MultiStoreBytes entry) {
            long valueSize;
            // omit copies assignment because it is 100% non-null (see above)
            // todo add api which doesn't require key instance for assigning default value bytes
            K keyInstance = toKey.toInstance(copies, key, keySize);
            if (defaultValueProvider != null) {
                V defaultValue = defaultValueProvider.get(keyInstance);
                VI valueInterop = valueInteropProvider.get(copies, originalValueInterop);
                MetaBytesWriter<V, ? super VI> metaValueInterop = metaValueInteropProvider.get(
                        copies, originalMetaValueInterop, valueInterop, defaultValue);

                valueSize = putEntry(segmentState,
                        metaKeyInterop, keyInterop, key, keySize,
                        metaValueInterop, valueInterop, defaultValue, entry, true);
            } else if (prepareValueBytesAsWriter != null) {
                valueSize = putEntry(segmentState,
                        metaKeyInterop, keyInterop, key, keySize,
                        prepareValueBytesAsWriter, null, keyInstance, entry, true);
            } else {
                throw defaultValueOrPrepareBytesShouldBeSpecified();
            }

            entry.positionAddr(entry.positionAddr() - valueSize);
            RV v = readValue.readValue(copies, entry, usingValue, valueSize);

            // put callbacks
            onPut(this, segmentState.pos);
            if (bytesEventListener != null) {
                long keyPos = metaDataBytes;
                bytesEventListener.onPut(entry, 0L, keyPos, segmentState.valueSizePos, true, false);
            }
            if (eventListener != null) {
                byte replacedIdentifier = (byte) 0;
                long replacedTimeStamp = 0;
                eventListener.onPut(toKey.toInstance(copies, key, keySize),
                        toValue.toInstance(copies, v, valueSize), null, false, true, true,
                        segmentState.identifier, replacedIdentifier,
                        segmentState.timestamp, replacedTimeStamp);
            }

            return v;
        }

        final IllegalStateException defaultValueOrPrepareBytesShouldBeSpecified() {
            return new IllegalStateException("To call acquire*() methods, " +
                    "you should specify either default value, default value provider " +
                    "or prepareBytes strategy during map building");
        }

        final <KB, RV> RV readValueAndNotifyGet(
                ThreadLocalCopies copies,
                KB key, long keySize, InstanceOrBytesToInstance<KB, K> toKey,
                ReadValue<RV> readValue, RV usingValue, InstanceOrBytesToInstance<RV, V> toValue,
                MultiStoreBytes entry) {
            long valueSize = readValueSize(entry);
            long valuePos = entry.position();
            RV v = readValue.readValue(copies, entry, usingValue, valueSize);

            // get callbacks
            if (bytesEventListener != null) {
                bytesEventListener.onGetFound(entry, 0L, metaDataBytes, valuePos);
            }
            if (eventListener != null) {
                eventListener.onGetFound(toKey.toInstance(copies, key, keySize),
                        toValue.toInstance(copies, v, valueSize));
            }

            return v;
        }

        <KB, KBI, MKBI extends MetaBytesInterop<KB, ? super KBI>,
                RV, VB extends RV, VBI, MVBI extends MetaBytesInterop<RV, ? super VBI>>
        UpdateResult update(@Nullable ThreadLocalCopies copies, @Nullable SegmentState segmentState,
                            MKBI metaKeyInterop, KBI keyInterop, KB key, long keySize,
                            InstanceOrBytesToInstance<KB, K> toKey,
                            GetValueInterops<VB, VBI, MVBI> getValueInterops, VB value,
                            InstanceOrBytesToInstance<? super VB, V> toValue,
                            long hash2) {
            shouldNotBeCalledFromReplicatedChronicleMap("Segment.update");
            segmentStateNotNullImpliesCopiesNotNull(copies, segmentState);
            if (segmentState == null) {
                copies = SegmentState.getCopies(copies);
                segmentState = SegmentState.get(copies);
            }

            writeLock();
            try {
                SearchState searchState = segmentState.searchState;
                hashLookup.startSearch(hash2, searchState);
                MultiStoreBytes entry = segmentState.tmpBytes;
                for (long pos; (pos = hashLookup.nextPos(searchState)) >= 0L; ) {
                    long offset = offsetFromPos(pos);
                    reuse(entry, offset);
                    if (!keyEquals(keyInterop, metaKeyInterop, key, keySize, entry))
                        continue;
                    // key is found
                    entry.skip(keySize);
                    VBI valueInterop = getValueInterops.getValueInterop(copies);
                    MVBI metaValueInterop = getValueInterops.getMetaValueInterop(
                            copies, valueInterop, value);
                    long valueSize = metaValueInterop.size(valueInterop, value);

                    long valueSizePos = entry.position();
                    long prevValueSize = valueSizeMarshaller.readSize(entry);
                    long sizeOfEverythingBeforeValue = entry.position();
                    alignment.alignPositionAddr(entry);

                    UpdateResult updateResult;
                    if (prevValueSize == valueSize &&
                            metaValueInterop.startsWith(valueInterop, entry, value)) {
                        updateResult = UpdateResult.UNCHANGED;
                    } else {
                        long valueAddr = entry.positionAddr();
                        long entryEndAddr = valueAddr + prevValueSize;

                        // putValue may relocate entry and change offset
<<<<<<< HEAD
                        hasValueChanged = putValue(pos, offset, entry, valueSizePos, entryEndAddr,
                                false, segmentState,
=======
                        putValue(pos, entry, valueSizePos, entryEndAddr, false, segmentState,
>>>>>>> 5eda4c44
                                metaValueInterop, valueInterop, value, valueSize, hashLookup,
                                sizeOfEverythingBeforeValue);

                        updateResult = UpdateResult.UPDATE;
                    }

                    // put callbacks
                    onPutMaybeRemote(segmentState.pos, false);
                    if (bytesEventListener != null)
                        bytesEventListener.onPut(entry, 0L, metaDataBytes, valueSizePos, false, false);
                    if (eventListener != null) {
                        boolean hasValueChanged = updateResult != UpdateResult.UNCHANGED;
                        eventListener.onPut(toKey.toInstance(copies, key, keySize),
                                toValue.toInstance(copies, value, valueSize), null, false,
                                false, hasValueChanged,
                                segmentState.identifier, (byte) 0,
                                segmentState.timestamp, 0);
                    }

                    return updateResult;
                }
                // key is not found
                VBI valueInterop = getValueInterops.getValueInterop(copies);
                MVBI metaValueInterop =
                        getValueInterops.getMetaValueInterop(copies, valueInterop, value);
                long valueSize = putEntry(segmentState, metaKeyInterop, keyInterop, key, keySize,
                        metaValueInterop, valueInterop, value, entry, false);

                // put callbacks
                onPut(this, segmentState.pos);
                if (bytesEventListener != null)
                    bytesEventListener.onPut(entry, 0L, metaDataBytes,
                            segmentState.valueSizePos, true, false);
                if (eventListener != null) {
                    byte replacedIdentifier = 0;
                    long replacedTimeStamp = 0;
                    eventListener.onPut(toKey.toInstance(copies, key, keySize),
                            toValue.toInstance(copies, value, valueSize), null, false, true, true,
                            segmentState.identifier, replacedIdentifier,
                            segmentState.timestamp, replacedTimeStamp);
                }

                return UpdateResult.INSERT;
            } finally {
                segmentState.close();
                writeUnlock();
            }
        }

        <KB, KBI, MKBI extends MetaBytesInterop<KB, ? super KBI>,
                RV, VB extends RV, VBI, MVBI extends MetaBytesInterop<RV, ? super VBI>>
        RV put3(@Nullable ThreadLocalCopies copies, @Nullable SegmentState segmentState,
                MKBI metaKeyInterop, KBI keyInterop, KB key, long keySize,
                InstanceOrBytesToInstance<KB, K> toKey,
                GetValueInterops<VB, VBI, MVBI> getValueInterops, VB value,
                InstanceOrBytesToInstance<? super VB, V> toValue,
                long hash2, boolean replaceIfPresent,
                ReadValue<RV> readValue, boolean resultUnused) {
            shouldNotBeCalledFromReplicatedChronicleMap("Segment.put");
            segmentStateNotNullImpliesCopiesNotNull(copies, segmentState);
            if (segmentState == null) {
                copies = SegmentState.getCopies(copies);
                segmentState = SegmentState.get(copies);
            }
            writeLock();
            try {
                return putWithoutLock(copies, segmentState,
                        metaKeyInterop, keyInterop, key, keySize, toKey,
                        getValueInterops, value, toValue,
                        hash2, replaceIfPresent, readValue, resultUnused);
            } finally {
                segmentState.close();
                writeUnlock();
            }
        }

        <KB, KBI, MKBI extends MetaBytesInterop<KB, ? super KBI>,
                RV, VB extends RV, VBI, MVBI extends MetaBytesInterop<RV, ? super VBI>>
        RV putWithoutLock(
                @NotNull ThreadLocalCopies copies, @NotNull SegmentState segmentState,
                MKBI metaKeyInterop, KBI keyInterop, KB key, long keySize,
                InstanceOrBytesToInstance<KB, K> toKey,
                GetValueInterops<VB, VBI, MVBI> getValueInterops, VB value,
                InstanceOrBytesToInstance<? super VB, V> toValue,
                long hash2, boolean replaceIfPresent,
                ReadValue<RV> readValue, boolean resultUnused) {

            SearchState searchState = segmentState.searchState;
            hashLookup.startSearch(hash2, searchState);
            MultiStoreBytes entry = segmentState.tmpBytes;
            for (long pos; (pos = hashLookup.nextPos(searchState)) >= 0L; ) {
                long offset = offsetFromPos(pos);
                reuse(entry, offset);
                if (!keyEquals(keyInterop, metaKeyInterop, key, keySize, entry))
                    continue;
                // key is found
                entry.skip(keySize);
                if (replaceIfPresent) {
                    return replaceValueAndNotifyPut(copies, segmentState,
                            key, keySize, toKey,
                            getValueInterops, value, toValue,
                            entry, pos, hashLookup, readValue, resultUnused,
                            false, false, (byte) 0, 0);
                } else {
                    long valueSize = readValueSize(entry);
                    return resultUnused ? null :
                            readValue.readValue(copies, entry, null, valueSize);
                }
            }
            // key is not found
            VBI valueInterop = getValueInterops.getValueInterop(copies);
            MVBI metaValueInterop =
                    getValueInterops.getMetaValueInterop(copies, valueInterop, value);
            long valueSize = putEntry(segmentState, metaKeyInterop, keyInterop, key, keySize,
                    metaValueInterop, valueInterop, value, entry, false);

            // put callbacks
            onPut(this, segmentState.pos);
            if (bytesEventListener != null)
                bytesEventListener.onPut(entry, 0L, metaDataBytes,
                        segmentState.valueSizePos, true, false);
            if (eventListener != null)
                eventListener.onPut(toKey.toInstance(copies, key, keySize),
                        toValue.toInstance(copies, value, valueSize), null, false, true, true,
                        segmentState.identifier, (byte) 0, segmentState.timestamp, 0);

            return resultUnused ? null : readValue.readNull();
        }

        final <KB, RV, VB extends RV, VBI, MVBI extends MetaBytesInterop<RV, ? super VBI>>
        RV replaceValueAndNotifyPut(
                ThreadLocalCopies copies, SegmentState segmentState,
                KB key, long keySize, InstanceOrBytesToInstance<KB, K> toKey,
                GetValueInterops<VB, VBI, MVBI> getValueInterops, VB value,
                InstanceOrBytesToInstance<? super VB, V> toValue,
                MultiStoreBytes entry, long pos, MultiMap searchedHashLookup,
                ReadValue<RV> readValue, boolean resultUnused,
                boolean entryIsDeleted, boolean remote,
                byte replacedIdentifier, long replacedTimestamp) {
            VBI valueInterop = getValueInterops.getValueInterop(copies);
            MVBI metaValueInterop = getValueInterops.getMetaValueInterop(
                    copies, valueInterop, value);
            long valueSize = metaValueInterop.size(valueInterop, value);

            long valueSizePos = entry.position();
            long prevValueSize = valueSizeMarshaller.readSize(entry);
            long sizeOfEverythingBeforeValue = entry.position();
            alignment.alignPositionAddr(entry);
            long valueAddr = entry.positionAddr();
            long entryEndAddr = valueAddr + prevValueSize;

            RV prevValue = null;
            V prevValueInstance = null;
            if (!resultUnused && !entryIsDeleted)
                prevValue = readValue.readValue(copies, entry, null, prevValueSize);
            // todo optimize -- prevValue could be read twice
            if (eventListener != null && !entryIsDeleted) {
                entry.positionAddr(valueAddr);
                prevValueInstance = null;
                if (!putReturnsNull)
                    prevValueInstance = readValue(copies, entry, null, prevValueSize);
            }

            entry.positionAddr(valueAddr);
            boolean doPutValue;
            boolean hasValueChanged = false;
            if (eventListener != null) {
                hasValueChanged = prevValueSize != valueSize ||
                        !metaValueInterop.startsWith(valueInterop, entry, value);
                doPutValue = hasValueChanged;
            } else {
                doPutValue = true;
            }

            if (doPutValue) {
                // putValue may relocate entry and change offset
                putValue(pos, entry, valueSizePos, entryEndAddr,
                        entryIsDeleted, segmentState,
                        metaValueInterop, valueInterop, value, valueSize, searchedHashLookup,
                        sizeOfEverythingBeforeValue);
            }

            // put callbacks
            onPutMaybeRemote(segmentState.pos, remote);
            if (bytesEventListener != null)
                bytesEventListener.onPut(entry, 0L, metaDataBytes, valueSizePos, false, remote);
            if (eventListener != null) {
                eventListener.onPut(toKey.toInstance(copies, key, keySize),
                        toValue.toInstance(copies, value, valueSize), prevValueInstance, remote,
                        entryIsDeleted, hasValueChanged,
                        segmentState.identifier, replacedIdentifier,
                        segmentState.timestamp, replacedTimestamp);
            }

            return resultUnused ? null : prevValue;
        }

        final void onPutMaybeRemote(long pos, boolean remote) {
            if (remote) {
                onRemotePut(this, pos);
            } else {
                onPut(this, pos);
            }
        }

        /**
         * Returns value size, writes the entry (key, value, sizes) to the entry, after this method
         * call entry positioned after value bytes written (i. e. at the end of entry), sets entry
         * position (in segment) and value size position in the given segmentState
         */
        final <KB, KBI, MKBI extends MetaBytesInterop<KB, ? super KBI>, E, EW>
        long putEntry(SegmentState segmentState,
                      MKBI metaKeyInterop, KBI keyInterop, KB key, long keySize,
                      MetaBytesWriter<E, ? super EW> metaElemWriter, EW elemWriter, E elem,
                      MultiStoreBytes entry, boolean writeDefaultInitialReplicationValues) {
            long valueSize = metaElemWriter.size(elemWriter, elem);
            long entrySize = entrySize(keySize, valueSize);
            int allocatedChunks = inChunks(entrySize);
            long pos = alloc(allocatedChunks);
            segmentState.pos = pos;
            long offset = offsetFromPos(pos);
            clearMetaData(offset);
            reuse(entry, offset);

            keySizeMarshaller.writeSize(entry, keySize);
            metaKeyInterop.write(keyInterop, entry, key);

            manageReplicationBytes(
                    segmentState, entry, writeDefaultInitialReplicationValues, false);

            segmentState.valueSizePos = entry.position();
            valueSizeMarshaller.writeSize(entry, valueSize);
            alignment.alignPositionAddr(entry);
            metaElemWriter.write(elemWriter, entry, elem);

            freeExtraAllocatedChunks(pos, allocatedChunks, entry);

            hashLookup.putAfterFailedSearch(segmentState.searchState, pos);
            incrementSize();

            return valueSize;
        }

        final void freeExtraAllocatedChunks(long pos, int allocatedChunks, Bytes entry) {
            int actuallyUsedChunks;
            if (!constantlySizedEntry && couldNotDetermineAlignmentBeforeAllocation && // fast path
                    (actuallyUsedChunks = inChunks(entry.position())) < allocatedChunks) {
                free(pos + actuallyUsedChunks, allocatedChunks - actuallyUsedChunks);
            }
        }

        void manageReplicationBytes(
                SegmentState segmentState, Bytes entry,
                boolean writeDefaultInitialReplicationValues, boolean remove) {
            // do nothing
        }

        final void clearMetaData(long offset) {
            if (metaDataBytes > 0)
                bytes.zeroOut(offset, offset + metaDataBytes);
        }

        //TODO refactor/optimize
        final long alloc(int chunks) {
            if (chunks > maxChunksPerEntry)
                throw new IllegalArgumentException("Entry is too large: requires " + chunks +
                        " entry size chucks, " + maxChunksPerEntry + " is maximum.");
            long ret = freeList.setNextNContinuousClearBits(nextPosToSearchFrom, chunks);
            if (ret == DirectBitSet.NOT_FOUND || ret + chunks > actualChunksPerSegment) {
                if (ret != DirectBitSet.NOT_FOUND &&
                        ret + chunks > actualChunksPerSegment && ret < actualChunksPerSegment)
                    freeList.clear(ret, actualChunksPerSegment);
                ret = freeList.setNextNContinuousClearBits(0L, chunks);
                if (ret == DirectBitSet.NOT_FOUND || ret + chunks > actualChunksPerSegment) {
                    if (ret != DirectBitSet.NOT_FOUND &&
                            ret + chunks > actualChunksPerSegment && ret < actualChunksPerSegment)
                        freeList.clear(ret, actualChunksPerSegment);
                    if (chunks == 1) {
                        throw new IllegalStateException(
                                "Segment is full, no free entries found");
                    } else {
                        throw new IllegalStateException(
                                "Segment is full or has no ranges of " + chunks
                                        + " continuous free chunks"
                        );
                    }
                }
                updateNextPosToSearchFrom(ret, chunks);
            } else {
                // if bit at nextPosToSearchFrom is clear, it was skipped because
                // more than 1 chunk was requested. Don't move nextPosToSearchFrom
                // in this case. chunks == 1 clause is just a fast path.
                if (chunks == 1 || freeList.isSet(nextPosToSearchFrom)) {
                    updateNextPosToSearchFrom(ret, chunks);
                }
            }
            return ret;
        }

        private void updateNextPosToSearchFrom(long allocated, int chunks) {
            if ((nextPosToSearchFrom = allocated + chunks) >= actualChunksPerSegment)
                nextPosToSearchFrom = 0L;
        }

        private boolean realloc(long fromPos, int oldChunks, int newChunks) {
            if (freeList.allClear(fromPos + oldChunks, fromPos + newChunks)) {
                freeList.set(fromPos + oldChunks, fromPos + newChunks);
                return true;
            } else {
                return false;
            }
        }

        private void free(long fromPos, int chunks) {
            freeList.clear(fromPos, fromPos + chunks);
            if (fromPos < nextPosToSearchFrom)
                nextPosToSearchFrom = fromPos;
        }

        final <KB, KBI, MKBI extends MetaBytesInterop<KB, ? super KBI>>
        boolean keyEquals(KBI keyInterop, MKBI metaKeyInterop, KB key, long keySize, Bytes entry) {
            return keySize == keySizeMarshaller.readSize(entry) &&
                    metaKeyInterop.startsWith(keyInterop, entry, key);
        }

        <KB, KBI, MKBI extends MetaBytesInterop<KB, ? super KBI>,
                RV, VB extends RV, VBI, MVBI extends MetaBytesInterop<? super VB, ? super VBI>>
        Object remove(@Nullable ThreadLocalCopies copies, @Nullable SegmentState segmentState,
                      MKBI metaKeyInterop, KBI keyInterop, KB key, long keySize,
                      InstanceOrBytesToInstance<KB, K> toKey,
                      GetValueInterops<VB, VBI, MVBI> getValueInterops, VB expectedValue,
                      InstanceOrBytesToInstance<RV, V> toValue,
                      long hash2, ReadValue<RV> readValue, boolean resultUnused) {
            segmentStateNotNullImpliesCopiesNotNull(copies, segmentState);
            if (segmentState == null) {
                copies = SegmentState.getCopies(copies);
                segmentState = SegmentState.get(copies);
            }
            writeLock();
            try {
                return removeWithoutLock(copies, segmentState,
                        metaKeyInterop, keyInterop, key, keySize, toKey,
                        getValueInterops, expectedValue, toValue,
                        hash2, readValue, resultUnused);
            } finally {
                segmentState.close();
                writeUnlock();
            }
        }

        /**
         * - if expectedValue is not null, returns Boolean.TRUE (removed) or Boolean.FALSE (entry
         * not found), regardless the expectedValue object is Bytes instance (RPC call) or the value
         * instance - if expectedValue is null: - if resultUnused is false, null or removed value is
         * returned - if resultUnused is true, null is always returned
         */
        <KB, KBI, MKBI extends MetaBytesInterop<KB, ? super KBI>,
                RV, VB extends RV, VBI, MVBI extends MetaBytesInterop<? super VB, ? super VBI>>
        Object removeWithoutLock(
                @NotNull ThreadLocalCopies copies, @NotNull SegmentState segmentState,
                MKBI metaKeyInterop, KBI keyInterop, KB key, long keySize,
                InstanceOrBytesToInstance<KB, K> toKey,
                GetValueInterops<VB, VBI, MVBI> getValueInterops, VB expectedValue,
                InstanceOrBytesToInstance<RV, V> toValue,
                long hash2, ReadValue<RV> readValue, boolean resultUnused) {
            MultiStoreBytes entry = segmentState.tmpBytes;
            SearchState searchState = segmentState.searchState;
            MultiMap hashLookup = hashLookup();
            hashLookup.startSearch(hash2, searchState);
            for (long pos; (pos = hashLookup.nextPos(searchState)) >= 0L; ) {
                long offset = offsetFromPos(pos);
                reuse(entry, offset);
                if (!keyEquals(keyInterop, metaKeyInterop, key, keySize, entry))
                    continue;
                // key is found
                entry.skip(keySize);
                long valueSizePos = entry.position();
                long valueSize = readValueSize(entry);

                // check the value assigned for the key is that we expect
                if (expectedValue != null) {
                    VBI valueInterop = getValueInterops.getValueInterop(copies);
                    MVBI metaValueInterop = getValueInterops.getMetaValueInterop(
                            copies, valueInterop, expectedValue);
                    if (metaValueInterop.size(valueInterop, expectedValue) != valueSize)
                        return Boolean.FALSE;
                    if (!metaValueInterop.startsWith(valueInterop, entry, expectedValue))
                        return Boolean.FALSE;
                }
                return removeEntry(copies, segmentState, key, keySize, toKey, toValue,
                        readValue, resultUnused, hashLookup, entry, pos, valueSizePos,
                        valueSize, false, true, expectedValue != null,
                        (byte) 0, 0);
            }
            // key is not found
            if (expectedValue == null) {
                return resultUnused ? null : readValue.readNull();
            } else {
                return Boolean.FALSE;
            }
        }

        final <KB, RV> Object removeEntry(
                ThreadLocalCopies copies, SegmentState segmentState,
                KB key, long keySize, InstanceOrBytesToInstance<KB, K> toKey,
                InstanceOrBytesToInstance<RV, V> toValue,
                ReadValue<RV> readValue, boolean resultUnused,
                MultiMap hashLookup, MultiStoreBytes entry, long pos,
                long valueSizePos, long valueSize, boolean remote, boolean removeFromMultiMap,
                boolean booleanResult, byte replacedIdentifier, long replacedTimestamp) {
            // get the removed value, if needed
            RV removedValue = null;
            if ((!booleanResult && !resultUnused) || eventListener != null) {
                // todo reuse some value
                removedValue = readValue.readValue(copies, entry, null, valueSize);
                entry.position(entry.position() - valueSize);
            }

            // update segment state
            if (removeFromMultiMap) {
                hashLookup.removePrevPos(segmentState.searchState);
                long entrySizeInBytes = entry.positionAddr() + valueSize - entry.startAddr();
                free(pos, inChunks(entrySizeInBytes));
            } else {
                hashLookup.removePosition(pos);
            }
            decrementSize();

            // remove callbacks
            onRemoveMaybeRemote(pos, remote);
            if (bytesEventListener != null)
                bytesEventListener.onRemove(entry, 0L, metaDataBytes, valueSizePos, remote);
            if (eventListener != null) {
                V removedValueForEventListener =
                        toValue.toInstance(copies, removedValue, valueSize);
                eventListener.onRemove(toKey.toInstance(copies, key, keySize),
                        removedValueForEventListener, remote,
                        segmentState.identifier, replacedIdentifier,
                        segmentState.timestamp, replacedTimestamp);
            }

            return booleanResult ? Boolean.TRUE : removedValue;
        }

        final void onRemoveMaybeRemote(long pos, boolean remote) {
            if (remote) {
                onRemoteRemove(this, pos);
            } else {
                onRemove(this, pos);
            }
        }

        private <KB, KBI, MKBI extends MetaBytesInterop<KB, ? super KBI>>
        boolean containsKey(ThreadLocalCopies copies,
                            MKBI metaKeyInterop, KBI keyInterop, KB key, long keySize, long hash2) {
            readLock(null);
            copies = SegmentState.getCopies(copies);
            try (SegmentState segmentState = SegmentState.get(copies)) {
                MultiStoreBytes entry = segmentState.tmpBytes;
                MultiMap hashLookup = hashLookup();
                SearchState searchState = segmentState.searchState;
                hashLookup.startSearch(hash2, searchState);
                for (long pos; (pos = hashLookup.nextPos(searchState)) >= 0L; ) {
                    long offset = offsetFromPos(pos);
                    reuse(entry, offset);
                    if (!keyEquals(keyInterop, metaKeyInterop, key, keySize, entry))
                        continue;
                    if (isDeleted(entry, keySize))
                        continue;
                    return true;
                }
                return false;
            } finally {
                readUnlock();
            }
        }

        boolean isDeleted(Bytes entry, long keySize) {
            return false;
        }

        /**
         * Replaces the specified value for the key with the given value.  {@code newValue} is set
         * only if the existing value corresponding to the specified key is equal to {@code
         * expectedValue} or {@code expectedValue == null}.
         *
         * @param hash2 a hash code related to the {@code keyBytes}
         * @return the replaced value or {@code null} if the value was not replaced
         */
        <KB, KBI, MKBI extends MetaBytesInterop<KB, ? super KBI>,
                RV, VB extends RV, VBI, MVBI extends MetaBytesInterop<RV, ? super VBI>>
        Object replace(
                @Nullable ThreadLocalCopies copies, @Nullable SegmentState segmentState,
                MKBI metaKeyInterop, KBI keyInterop, KB key, long keySize,
                InstanceOrBytesToInstance<KB, K> toKey,
                GetValueInterops<VB, VBI, MVBI> getExpectedValueInterops, VB expectedValue,
                GetValueInterops<VB, VBI, MVBI> getNewValueInterops, VB newValue,
                ReadValue<RV> readValue, InstanceOrBytesToInstance<? super RV, V> toValue,
                long hash2) {
            segmentStateNotNullImpliesCopiesNotNull(copies, segmentState);
            if (segmentState == null) {
                copies = SegmentState.getCopies(copies);
                segmentState = SegmentState.get(copies);
            }
            writeLock();
            try {
                SearchState searchState = segmentState.searchState;
                hashLookup.startSearch(hash2, searchState);
                MultiStoreBytes entry = segmentState.tmpBytes;
                for (long pos; (pos = hashLookup.nextPos(searchState)) >= 0L; ) {
                    long offset = offsetFromPos(pos);
                    reuse(entry, offset);
                    if (!keyEquals(keyInterop, metaKeyInterop, key, keySize, entry))
                        continue;
                    // key is found
                    entry.skip(keySize);

                    return onKeyPresentOnReplace(copies, segmentState, key, keySize, toKey,
                            getExpectedValueInterops, expectedValue, getNewValueInterops, newValue,
                            readValue, toValue, pos, entry, hashLookup, (byte) 0, 0);
                }
                // key is not found
                return expectedValue == null ? readValue.readNull() : Boolean.FALSE;
            } finally {
                segmentState.close();
                writeUnlock();
            }
        }

        final <KB, RV, VB extends RV, VBI, MVBI extends MetaBytesInterop<RV, ? super VBI>>
        Object onKeyPresentOnReplace(
                ThreadLocalCopies copies, @NotNull SegmentState segmentState,
                KB key, long keySize, InstanceOrBytesToInstance<KB, K> toKey,
                GetValueInterops<VB, VBI, MVBI> getExpectedValueInterops, VB expectedValue,
                GetValueInterops<VB, VBI, MVBI> getNewValueInterops, VB newValue,
                ReadValue<RV> readValue, InstanceOrBytesToInstance<? super RV, V> toValue,
                long pos, MultiStoreBytes entry, MultiMap searchedHashLookup,
                byte replacedIdentifier, long replacedTimestamp) {
            long valueSizePos = entry.position();
            long valueSize = valueSizeMarshaller.readSize(entry);
            long sizeOfEverythingBeforeValue = entry.position();
            alignment.alignPositionAddr(entry);
            long valueAddr = entry.positionAddr();
            long entryEndAddr = valueAddr + valueSize;
            RV prevValue;

            if (expectedValue != null) {
                // check the value assigned for the key is that we expect
                VBI valueInterop = getExpectedValueInterops.getValueInterop(copies);
                MVBI metaValueInterop = getExpectedValueInterops.getMetaValueInterop(
                        copies, valueInterop, expectedValue);
                if (metaValueInterop.size(valueInterop, expectedValue) != valueSize)
                    return Boolean.FALSE;
                if (!metaValueInterop.startsWith(valueInterop, entry, expectedValue))
                    return Boolean.FALSE;
                prevValue = expectedValue;
            } else {
                // todo reuse value
                prevValue = readValue.readValue(copies, entry, null, valueSize);
            }

            VBI valueInterop = getNewValueInterops.getValueInterop(copies);
            MVBI metaValueInterop = getNewValueInterops.getMetaValueInterop(
                    copies, valueInterop, newValue);
            long newValueSize = metaValueInterop.size(valueInterop, newValue);
            entry.positionAddr(valueAddr);
            boolean doPutValue;
            boolean hasValueChanged = false;
            if (eventListener != null) {
                hasValueChanged = valueSize != newValueSize ||
                        !metaValueInterop.startsWith(valueInterop, entry, newValue);
                doPutValue = hasValueChanged;
            } else {
                doPutValue = true;
            }
            if (doPutValue) {
                boolean entryIsDeleted = false; // couldn't replace deleted entry
                putValue(pos, entry, valueSizePos, entryEndAddr, entryIsDeleted, segmentState,
                        metaValueInterop, valueInterop, newValue, newValueSize, searchedHashLookup,
                        sizeOfEverythingBeforeValue);
            }

            // put callbacks
            onPut(this, segmentState.pos);
            if (bytesEventListener != null) {
                long keyPos = metaDataBytes;
                bytesEventListener.onPut(entry, 0L, keyPos, segmentState.valueSizePos, true, false);
            }
            if (eventListener != null)
                eventListener.onPut(toKey.toInstance(copies, key, keySize),
                        toValue.toInstance(copies, newValue, newValueSize),
                        toValue.toInstance(copies, prevValue, valueSize), false, true,
                        hasValueChanged,
                        segmentState.identifier, replacedIdentifier,
                        segmentState.timestamp, replacedTimestamp);

            return expectedValue == null ? prevValue : Boolean.TRUE;
        }

        /**
         * Replaces value in existing entry. May cause entry relocation, because there may be not
         * enough space for new value in location already allocated for this entry.
         *
         * @param pos          index of the first chunk occupied by the entry
         * @param entry        relative pointer in Segment bytes
         * @param valueSizePos relative position of value size in entry
         * @param entryEndAddr absolute address of the entry end
         */
        final <E, EW> void putValue(
                long pos, MultiStoreBytes entry, long valueSizePos, long entryEndAddr,
                boolean entryIsDeleted,
                SegmentState segmentState,
                MetaBytesWriter<E, ? super EW> metaElemWriter, EW elemWriter, E newElem,
                long newElemSize,
                MultiMap searchedHashLookup, long sizeOfEverythingBeforeValue) {
            long entryStartAddr = entry.address();
            long valueSizeAddr = entryStartAddr + valueSizePos;
            long newValueAddr = alignment.alignAddr(
                    valueSizeAddr + valueSizeMarshaller.sizeEncodingSize(newElemSize));
            long newEntryEndAddr = newValueAddr + newElemSize;
            newValueDoesNotFit:
            if (newEntryEndAddr != entryEndAddr) {
                long oldEntrySize = entryEndAddr - entryStartAddr;
                int oldSizeInChunks = inChunks(oldEntrySize);
                int newSizeInChunks = inChunks(newEntryEndAddr - entryStartAddr);
                if (newSizeInChunks > oldSizeInChunks) {
                    if (newSizeInChunks > maxChunksPerEntry) {
                        throw new IllegalArgumentException("Value too large: " +
                                "entry takes " + newSizeInChunks + " chunks, " +
                                maxChunksPerEntry + " is maximum.");
                    }
                    if (realloc(pos, oldSizeInChunks, newSizeInChunks))
                        break newValueDoesNotFit;
                    // RELOCATION
                    free(pos, oldSizeInChunks);
                    onRelocation(this, pos);
                    int allocatedChunks =
                            inChunks(innerEntrySize(sizeOfEverythingBeforeValue, newElemSize));
                    long newPos = alloc(allocatedChunks);
                    // putValue() is called from put() and replace()
                    // after successful search by key
                    searchedHashLookup.replacePrevPos(segmentState.searchState, newPos,
                            !entryIsDeleted);
                    long newOffset = offsetFromPos(newPos);
                    reuse(entry, newOffset);
                    // Moving metadata, key size and key.
                    // Don't want to fiddle with pseudo-buffers for this,
                    // since we already have all absolute addresses.
                    long newEntryStartAddr = entry.address();
                    NativeBytes.UNSAFE.copyMemory(entryStartAddr,
                            newEntryStartAddr, valueSizeAddr - entryStartAddr);
                    entry.position(valueSizePos);
                    valueSizeMarshaller.writeSize(entry, newElemSize);
                    alignment.alignPositionAddr(entry);
                    freeExtraAllocatedChunks(newPos, allocatedChunks, entry);
                    segmentState.pos = newPos;
                    return;
                    // END OF RELOCATION
                } else if (newSizeInChunks < oldSizeInChunks) {
                    // Freeing extra chunks
                    freeList.clear(pos + newSizeInChunks, pos + oldSizeInChunks);
                    // Do NOT reset nextPosToSearchFrom, because if value
                    // once was larger it could easily became larger again,
                    // But if these chunks will be taken by that time,
                    // this entry will need to be relocated.
                }
            }
            // Common code for all cases
            entry.position(valueSizePos);
            valueSizeMarshaller.writeSize(entry, newElemSize);
            alignment.alignPositionAddr(entry);
            metaElemWriter.write(elemWriter, entry, newElem);
            segmentState.pos = pos;
        }

        private void clear() {
            shouldNotBeCalledFromReplicatedChronicleMap("Segment.clear");
            writeLock();
            try {
                hashLookup.clear();
                freeList.clear();
                nextPosToSearchFrom = 0L;
                resetSize();
            } finally {
                writeUnlock();
            }
        }

        public Entry<K, V> getEntry(@NotNull SegmentState segmentState, long pos) {
            Bytes entry = reuse(segmentState.tmpBytes, offsetFromPos(pos));

            long keySize = keySizeMarshaller.readSize(entry);
            ThreadLocalCopies copies = keyReaderProvider.getCopies(null);
            K key = keyReaderProvider.get(copies, originalKeyReader).read(entry, keySize);

            long valueSize = valueSizeMarshaller.readSize(entry);
            alignment.alignPositionAddr(entry);
            copies = valueReaderProvider.getCopies(copies);
            V value = valueReaderProvider.get(copies, originalValueReader).read(entry, valueSize);

            return new WriteThroughEntry(key, value);
        }

        /**
         * Check there is no garbage in freeList.
         */
        private void checkConsistency() {
            readLock(null);
            try (SegmentState segmentState = SegmentState.get(SegmentState.getCopies(null))) {
                MultiStoreBytes entry = segmentState.tmpBytes;
                MultiMap hashLookup = hashLookup();
                for (long pos = 0L; (pos = freeList.nextSetBit(pos)) >= 0L; ) {
                    PosPresentOnce check = new PosPresentOnce(pos);
                    hashLookup.forEach(check);
                    if (check.count != 1)
                        throw new AssertionError();
                    long offset = offsetFromPos(pos);
                    reuse(entry, offset);
                    long keySize = keySizeMarshaller.readSize(entry);
                    entry.skip(keySize);
                    manageReplicationBytes(segmentState, entry, false, false);
                    long valueSize = valueSizeMarshaller.readSize(entry);
                    long sizeInBytes = entrySize(keySize, valueSize);
                    int entrySizeInChunks = inChunks(sizeInBytes);
                    if (!freeList.allSet(pos, pos + entrySizeInChunks))
                        throw new AssertionError();
                    pos += entrySizeInChunks;
                }
            } finally {
                readUnlock();
            }
        }

        private class PosPresentOnce implements MultiMap.EntryConsumer {
            long pos;
            int count = 0;

            PosPresentOnce(long pos) {
                this.pos = pos;
            }

            @Override
            public void accept(long hash, long pos) {
                if (this.pos == pos) count++;
            }
        }
    }

    class EntryIterator implements Iterator<Entry<K, V>> {
        Entry<K, V> returnedEntry;
        // todo get rid of this
        MultiStoreBytes entry = new MultiStoreBytes();
        private int returnedSeg = -1;
        private long returnedPos = -1L;
        private int nextSeg;
        private long nextPos;

        EntryIterator() {
            advance(nextSeg = segments.length - 1, nextPos = -1L);
        }

        private boolean advance(int segIndex, long pos) {
            while (segIndex >= 0) {
                pos = segments[segIndex].hashLookup().getPositions().nextSetBit(pos + 1L);
                if (pos >= 0L) {
                    nextSeg = segIndex;
                    nextPos = pos;
                    return true;
                } else {
                    segIndex--;
                    pos = -1L;
                }
            }
            nextSeg = -1;
            nextPos = -1L;
            return false;
        }

        @Override
        public final boolean hasNext() {
            return nextSeg >= 0;
        }

        @Override
        public Entry<K, V> next() {
            for (; ; ) {
                int segIndex = nextSeg;
                long pos = nextPos;
                if (segIndex < 0)
                    throw new NoSuchElementException();
                final Segment segment = segments[segIndex];
                ThreadLocalCopies copies = SegmentState.getCopies(null);
                try (SegmentState segmentState = SegmentState.get(copies)) {
                    segment.readLock(null);

                    if (segment.hashLookup().getPositions().isClear(pos)) {
                        // the pos was removed after the previous advance
                        advance(segIndex, pos);
                        continue;
                    }
                    advance(returnedSeg = segIndex, returnedPos = pos);
                    return returnedEntry = segment.getEntry(segmentState, pos);
                } finally {
                    segment.readUnlock();
                }
            }
        }

        @Override
        public final void remove() {
            int segIndex = returnedSeg;
            if (segIndex < 0)
                throw new IllegalStateException();
            VanillaChronicleMap.this.remove(returnedEntry.getKey());
            returnedSeg = -1;
            returnedEntry = null;
        }
    }

    class EntrySet extends AbstractSet<Map.Entry<K, V>> {
        @NotNull
        public Iterator<Map.Entry<K, V>> iterator() {
            return new EntryIterator();
        }

        public final boolean contains(Object o) {
            if (!(o instanceof Map.Entry))
                return false;
            Map.Entry<?, ?> e = (Map.Entry<?, ?>) o;
            try {
                V v = VanillaChronicleMap.this.get(e.getKey());
                return v != null && v.equals(e.getValue());
            } catch (ClassCastException ex) {
                return false;
            } catch (NullPointerException ex) {
                return false;
            }
        }

        public final boolean remove(Object o) {
            if (!(o instanceof Map.Entry))
                return false;
            Map.Entry<?, ?> e = (Map.Entry<?, ?>) o;
            try {
                Object key = e.getKey();
                Object value = e.getValue();
                return VanillaChronicleMap.this.remove(key, value);
            } catch (ClassCastException ex) {
                return false;
            } catch (NullPointerException ex) {
                return false;
            }
        }

        public final int size() {
            return VanillaChronicleMap.this.size();
        }

        public final boolean isEmpty() {
            return VanillaChronicleMap.this.isEmpty();
        }

        public final void clear() {
            VanillaChronicleMap.this.clear();
        }
    }

    class WriteThroughEntry extends SimpleEntry<K, V> {
        private static final long serialVersionUID = 0L;

        WriteThroughEntry(K key, V value) {
            super(key, value);
        }

        @Override
        public V setValue(V value) {
            put(getKey(), value);
            return super.setValue(value);
        }
    }

}<|MERGE_RESOLUTION|>--- conflicted
+++ resolved
@@ -17,6 +17,7 @@
 package net.openhft.chronicle.map;
 
 import net.openhft.chronicle.hash.ChronicleHashErrorListener;
+import net.openhft.chronicle.hash.hashing.Hasher;
 import net.openhft.chronicle.hash.serialization.BytesInterop;
 import net.openhft.chronicle.hash.serialization.BytesReader;
 import net.openhft.chronicle.hash.serialization.SizeMarshaller;
@@ -2195,12 +2196,9 @@
                         long entryEndAddr = valueAddr + prevValueSize;
 
                         // putValue may relocate entry and change offset
-<<<<<<< HEAD
                         hasValueChanged = putValue(pos, offset, entry, valueSizePos, entryEndAddr,
                                 false, segmentState,
-=======
                         putValue(pos, entry, valueSizePos, entryEndAddr, false, segmentState,
->>>>>>> 5eda4c44
                                 metaValueInterop, valueInterop, value, valueSize, hashLookup,
                                 sizeOfEverythingBeforeValue);
 
