/*
 * Copyright 2014 Higher Frequency Trading
 *
 * http://www.higherfrequencytrading.com
 *
 * Licensed under the Apache License, Version 2.0 (the "License");
 * you may not use this file except in compliance with the License.
 * You may obtain a copy of the License at
 *
 * http://www.apache.org/licenses/LICENSE-2.0
 *
 * Unless required by applicable law or agreed to in writing, software
 * distributed under the License is distributed on an "AS IS" BASIS,
 * WITHOUT WARRANTIES OR CONDITIONS OF ANY KIND, either express or implied.
 * See the License for the specific language governing permissions and
 * limitations under the License.
 */

package net.openhft.chronicle.map;

import net.openhft.chronicle.common.ChronicleHashErrorListener;
import net.openhft.chronicle.common.serialization.*;
import net.openhft.chronicle.common.threadlocal.Provider;
import net.openhft.chronicle.common.threadlocal.ThreadLocalCopies;
import net.openhft.lang.Maths;
import net.openhft.lang.collection.DirectBitSet;
import net.openhft.lang.collection.SingleThreadedDirectBitSet;
import net.openhft.lang.io.*;
import net.openhft.lang.io.serialization.JDKObjectSerializer;
import net.openhft.lang.io.serialization.ObjectFactory;
import net.openhft.lang.io.serialization.impl.VanillaBytesMarshallerFactory;
import net.openhft.lang.model.Byteable;
import org.jetbrains.annotations.NotNull;
import org.slf4j.Logger;
import org.slf4j.LoggerFactory;

import java.io.File;
import java.io.IOException;
import java.io.ObjectInputStream;
import java.io.Serializable;
import java.lang.reflect.Array;
import java.nio.channels.FileChannel;
import java.util.*;
import java.util.concurrent.TimeUnit;

import static java.lang.Thread.currentThread;


class VanillaChronicleMap<K, KI, MKI extends MetaBytesInterop<K, KI>,
        V, VW, MVW extends MetaBytesWriter<V, VW>> extends AbstractMap<K, V>
        implements ChronicleMap<K, V>, Serializable {
    private static final long serialVersionUID = 2L;
    private static final Logger LOG = LoggerFactory.getLogger(VanillaChronicleMap.class);

    /**
     * Because DirectBitSet implementations couldn't find more than 64 continuous clear or set bits.
     */
    static final int MAX_ENTRY_OVERSIZE_FACTOR = 64;

    private static final int SEGMENT_HEADER = 64;
    final Class<K> kClass;
    final SizeMarshaller keySizeMarshaller;
    final BytesReader<K> originalKeyReader;
    transient Provider<BytesReader<K>> keyReaderProvider;
    final KI originalKeyInterop;
    transient Provider<KI> keyInteropProvider;
    final MKI originalMetaKeyInterop;
    final MetaProvider<K, KI, MKI> metaKeyInteropProvider;

    final Class<V> vClass;
    final SizeMarshaller valueSizeMarshaller;
    final BytesReader<V> originalValueReader;
    transient Provider<BytesReader<V>> valueReaderProvider;
    final VW originalValueWriter;
    transient Provider<VW> valueWriterProvider;
    final MVW originalMetaValueWriter;
    final MetaProvider<V, VW, MVW> metaValueWriterProvider;
    final ObjectFactory<V> valueFactory;
    final DefaultValueProvider<K, V> defaultValueProvider;

    final int metaDataBytes;
    //   private final int replicas;
    final long entrySize;
    final Alignment alignment;
    final int actualSegments;
    final long entriesPerSegment;
    final MapEventListener<K, V, ChronicleMap<K, V>> eventListener;
    // if set the ReturnsNull fields will cause some functions to return NULL
    // rather than as returning the Object can be expensive for something you probably don't use.
    final boolean putReturnsNull;
    final boolean removeReturnsNull;

    private final long lockTimeOutNS;
    private final ChronicleHashErrorListener errorListener;
    transient Segment[] segments; // non-final for close()
    // non-final for close() and because it is initialized out of constructor
    transient BytesStore ms;
    transient long headerSize;
    transient Set<Map.Entry<K, V>> entrySet;

    private final HashSplitting hashSplitting;

    public VanillaChronicleMap(ChronicleMapBuilder<K, V> builder) throws IOException {

        SerializationBuilder<K> keyBuilder = builder.keyBuilder;
        kClass = keyBuilder.eClass;
        keySizeMarshaller = keyBuilder.sizeMarshaller();
        originalKeyReader = keyBuilder.reader();

        originalKeyInterop = (KI) keyBuilder.interop();

        originalMetaKeyInterop = (MKI) keyBuilder.metaInterop();
        metaKeyInteropProvider = (MetaProvider<K, KI, MKI>) keyBuilder.metaInteropProvider();

        SerializationBuilder<V> valueBuilder = builder.valueBuilder;
        vClass = valueBuilder.eClass;
        valueSizeMarshaller = valueBuilder.sizeMarshaller();
        originalValueReader = valueBuilder.reader();

        originalValueWriter = (VW) valueBuilder.interop();
        originalMetaValueWriter = (MVW) valueBuilder.metaInterop();
        metaValueWriterProvider = (MetaProvider) valueBuilder.metaInteropProvider();
        valueFactory = valueBuilder.factory();
        defaultValueProvider = builder.defaultValueProvider();

        lockTimeOutNS = builder.lockTimeOut(TimeUnit.NANOSECONDS);

        //  this.replicas = builder.replicas();
        this.entrySize = builder.entrySize();
        this.alignment = builder.entryAndValueAlignment();

        this.errorListener = builder.errorListener();
        this.putReturnsNull = builder.putReturnsNull();
        this.removeReturnsNull = builder.removeReturnsNull();

        this.actualSegments = builder.actualSegments();
        this.entriesPerSegment = builder.actualEntriesPerSegment();
        this.metaDataBytes = builder.metaDataBytes();
        this.eventListener = builder.eventListener();

        hashSplitting = HashSplitting.Splitting.forSegments(actualSegments);

        initTransients();
    }

    long segmentHash(long hash) {
        return hashSplitting.segmentHash(hash);
    }

    int getSegment(long hash) {
        return hashSplitting.segmentIndex(hash);
    }

    /**
     * Cache line alignment, assuming 64-byte cache lines.
     */
    static long align64(long l) {
        return (l + 63L) & ~63L;
    }

    static long align8(long n) {
        return (n + 7L) & ~7L;
    }

    void initTransients() {
        keyReaderProvider = Provider.of((Class) originalKeyReader.getClass());
        keyInteropProvider = Provider.of((Class) originalKeyInterop.getClass());

        valueReaderProvider = Provider.of((Class) originalValueReader.getClass());
        valueWriterProvider = Provider.of((Class) originalValueWriter.getClass());

        if (defaultValueProvider instanceof ConstantValueProvider) {
            ConstantValueProvider<K, V> constantValueProvider =
                    (ConstantValueProvider<K, V>) defaultValueProvider;
            if (constantValueProvider.wasDeserialized()) {
                ThreadLocalCopies copies = valueReaderProvider.getCopies(null);
                BytesReader<V> valueReader = valueReaderProvider.get(copies, originalValueReader);
                constantValueProvider.initTransients(valueReader);
            }
        }

        @SuppressWarnings("unchecked")
        Segment[] ss = (Segment[]) Array.newInstance(segmentType(), actualSegments);
        this.segments = ss;
    }

    Class segmentType() {
        return Segment.class;
    }

    long createMappedStoreAndSegments(BytesStore bytesStore) throws IOException {
        this.ms = bytesStore;

        onHeaderCreated();

        long offset = getHeaderSize();
        long segmentSize = segmentSize();
        for (int i = 0; i < this.segments.length; i++) {
            this.segments[i] = createSegment((NativeBytes) ms.bytes(offset, segmentSize), i);
            offset += segmentSize;
        }
        return offset;
    }

    long createMappedStoreAndSegments(File file) throws IOException {
        return createMappedStoreAndSegments(new MappedStore(file, FileChannel.MapMode.READ_WRITE,
                sizeInBytes(), JDKObjectSerializer.INSTANCE));
    }

    private void readObject(ObjectInputStream in) throws IOException, ClassNotFoundException {
        in.defaultReadObject();
        initTransients();
    }

    /**
     * called when the header is created
     */
    void onHeaderCreated() {

    }

    long getHeaderSize() {
        return headerSize;
    }

    Segment createSegment(NativeBytes bytes, int index) {
        return new Segment(bytes, index);
    }

    @Override
    public File file() {
        return ms.file();
    }

    long sizeInBytes() {
        return getHeaderSize() + segments.length * segmentSize();
    }

    long sizeOfMultiMap() {
        return useSmallMultiMaps() ?
                VanillaShortShortMultiMap.sizeInBytes(entriesPerSegment) :
                VanillaIntIntMultiMap.sizeInBytes(entriesPerSegment);
    }

    long sizeOfMultiMapBitSet() {
        return useSmallMultiMaps() ?
                VanillaShortShortMultiMap.sizeOfBitSetInBytes(entriesPerSegment) :
                VanillaIntIntMultiMap.sizeOfBitSetInBytes(entriesPerSegment);
    }

    boolean useSmallMultiMaps() {
        return entriesPerSegment <= VanillaShortShortMultiMap.MAX_CAPACITY;
    }

    long sizeOfBitSets() {
        return align64(align8(entriesPerSegment) / 8L);
    }

    int numberOfBitSets() {
        return 1; // for free list
        //  + (replicas > 0 ? 1 : 0) // deleted set
        //   + replicas; // to notify each replica of a change.
    }

    long segmentSize() {
        long ss = SEGMENT_HEADER
                + align64(sizeOfMultiMap() + sizeOfMultiMapBitSet()) * multiMapsPerSegment()
                + numberOfBitSets() * sizeOfBitSets() // the free list and 0+ dirty lists.
                + sizeOfEntriesInSegment();
        if ((ss & 63L) != 0)
            throw new AssertionError();

        // Say, there is 32 KB L1 cache with 2(4, 8) way set associativity, 64-byte lines.
        // It means there are 32 * 1024 / 64 / 2(4, 8) = 256(128, 64) sets,
        // i. e. each way (bank) contains 256(128, 64) lines. (L2 and L3 caches has more sets.)
        // If segment size in lines multiplied by 2^n is divisible by set size,
        // every 2^n-th segment header fall into the same set.
        // To break this up we make segment size odd in lines, in this case only each
        // 256(128, 64)-th segment header fall into the same set.

        // If there are 64 sets in L1, it should be 8- or much less likely 4-way, and segments
        // collision by pairs is not so terrible.

        // if the size is a multiple of 4096 or slightly more. Make sure it is at least 64 more than a multiple.
        if ((ss & 4093) < 64)
            ss = (ss & ~63) + 64;

        return ss;
    }

    int multiMapsPerSegment() {
        return 1;
    }

    private long sizeOfEntriesInSegment() {
        return align64(entriesPerSegment * entrySize);
    }

    @Override
    public void close() {
        if (ms == null)
            return;
        ms.free();
        segments = null;
        ms = null;
    }

    MapEventListener<K, V, ChronicleMap<K, V>> eventListener() {
        return eventListener;
    }

    void checkKey(Object key) {
        if (!kClass.isInstance(key)) {
            // key.getClass will cause NPE exactly as needed
            throw new ClassCastException("Key must be a " + kClass.getName() +
                    " but was a " + key.getClass());
        }
    }

    void checkValue(Object value) {
        if (vClass != Void.class && !vClass.isInstance(value)) {
            throw new ClassCastException("Value must be a " + vClass.getName() +
                    " but was a " + value.getClass());
        }
    }

    @Override
    public V put(K key, V value) {
        return put0(key, value, true);
    }

    @Override
    public V putIfAbsent(K key, V value) {
        return put0(key, value, false);
    }

    private V put0(K key, V value, boolean replaceIfPresent) {
        checkKey(key);
        checkValue(value);
        ThreadLocalCopies copies = keyInteropProvider.getCopies(null);
        KI keyInterop = keyInteropProvider.get(copies, originalKeyInterop);
        copies = metaKeyInteropProvider.getCopies(copies);
        MKI metaKeyInterop =
                metaKeyInteropProvider.get(copies, originalMetaKeyInterop, keyInterop, key);
        long hash = metaKeyInterop.hash(keyInterop, key);
        int segmentNum = getSegment(hash);
        long segmentHash = segmentHash(hash);
        return segments[segmentNum].put(copies, metaKeyInterop, keyInterop, key, value, segmentHash,
                replaceIfPresent);
    }

    @Override
    public V get(Object key) {
        return lookupUsing((K) key, null, false);
    }

    @Override
    public V getUsing(K key, V value) {
        return lookupUsing(key, value, false);
    }

    @Override
    public V acquireUsing(K key, V value) {
        return lookupUsing(key, value, true);
    }

    V lookupUsing(K key, V value, boolean create) {
        checkKey(key);
        ThreadLocalCopies copies = keyInteropProvider.getCopies(null);
        KI keyInterop = keyInteropProvider.get(copies, originalKeyInterop);
        copies = metaKeyInteropProvider.getCopies(copies);
        MKI metaKeyInterop =
                metaKeyInteropProvider.get(copies, originalMetaKeyInterop, keyInterop, key);
        long hash = metaKeyInterop.hash(keyInterop, key);
        int segmentNum = getSegment(hash);
        long segmentHash = segmentHash(hash);
        return segments[segmentNum].acquire(copies, metaKeyInterop, keyInterop, key, value,
                segmentHash, create);
    }

    @Override
    public boolean containsKey(final Object k) {
        checkKey(k);
        K key = (K) k;
        ThreadLocalCopies copies = keyInteropProvider.getCopies(null);
        KI keyInterop = keyInteropProvider.get(copies, originalKeyInterop);
        copies = metaKeyInteropProvider.getCopies(copies);
        MKI metaKeyInterop =
                metaKeyInteropProvider.get(copies, originalMetaKeyInterop, keyInterop, key);
        long hash = metaKeyInterop.hash(keyInterop, key);
        int segmentNum = getSegment(hash);
        long segmentHash = segmentHash(hash);
        return segments[segmentNum].containsKey(keyInterop, metaKeyInterop, key, segmentHash);
    }

    @Override
    public void clear() {
        for (Segment segment : segments)
            segment.clear();
    }

    @NotNull
    @Override
    public Set<Entry<K, V>> entrySet() {
        return (entrySet != null) ? entrySet : (entrySet = new EntrySet());
    }


    /**
     * @throws NullPointerException if the specified key is null
     */
    @Override
    public V remove(final Object key) {
        return removeIfValueIs(key, null);
    }

    /**
     * @throws NullPointerException if the specified key is null
     */
    @Override
    public boolean remove(final Object key, final Object value) {
        if (value == null)
            return false; // CHM compatibility; I would throw NPE
        return removeIfValueIs(key, (V) value) != null;
    }


    /**
     * removes ( if there exists ) an entry from the map, if the {@param key} and {@param expectedValue} match
     * that of a maps.entry. If the {@param expectedValue} equals null then ( if there exists ) an entry whose
     * key equals {@param key} this is removed.
     *
     * @param k             the key of the entry to remove
     * @param expectedValue null if not required
     * @return true if and entry was removed
     */
    V removeIfValueIs(final Object k, final V expectedValue) {
        checkKey(k);
        K key = (K) k;
        ThreadLocalCopies copies = keyInteropProvider.getCopies(null);
        KI keyInterop = keyInteropProvider.get(copies, originalKeyInterop);
        copies = metaKeyInteropProvider.getCopies(copies);
        MKI metaKeyInterop =
                metaKeyInteropProvider.get(copies, originalMetaKeyInterop, keyInterop, key);
        long hash = metaKeyInterop.hash(keyInterop, key);
        int segmentNum = getSegment(hash);
        long segmentHash = segmentHash(hash);
        return segments[segmentNum].remove(copies, metaKeyInterop, keyInterop, key, expectedValue,
                segmentHash);
    }

    /**
     * @throws NullPointerException if any of the arguments are null
     */
    @Override
    public boolean replace(final K key, final V oldValue, final V newValue) {
        checkValue(oldValue);
        return oldValue.equals(replaceIfValueIs(key, oldValue, newValue));
    }


    /**
     * @throws NullPointerException if the specified key or value is null
     */
    @Override
    public V replace(final K key, final V value) {
        return replaceIfValueIs(key, null, value);
    }

    @Override
    public long longSize() {
        long result = 0L;

        for (final Segment segment : this.segments) {
            result += segment.getSize();
        }

        return result;
    }

    @Override
    public int size() {
        long size = longSize();
        return size > Integer.MAX_VALUE ? Integer.MAX_VALUE : (int) size;
    }

    /**
     * replace the value in a map, only if the existing entry equals {@param existingValue}
     *
     * @param key           the key into the map
     * @param existingValue the expected existing value in the map ( could be null when we don't wish to do
     *                      this check )
     * @param newValue      the new value you wish to store in the map
     * @return the value that was replaced
     */
    V replaceIfValueIs(@NotNull final K key, final V existingValue, final V newValue) {
        checkKey(key);
        checkValue(newValue);
        ThreadLocalCopies copies = keyInteropProvider.getCopies(null);
        KI keyInterop = keyInteropProvider.get(copies, originalKeyInterop);
        copies = metaKeyInteropProvider.getCopies(copies);
        MKI metaKeyInterop =
                metaKeyInteropProvider.get(copies, originalMetaKeyInterop, keyInterop, key);
        long hash = metaKeyInterop.hash(keyInterop, key);
        int segmentNum = getSegment(hash);
        long segmentHash = segmentHash(hash);
        return segments[segmentNum].replace(copies, metaKeyInterop, keyInterop, key, existingValue,
                newValue, segmentHash);
    }

    /**
     * For testing
     */
    void checkConsistency() {
        for (Segment segment : segments) {
            segment.checkConsistency();
        }
    }

    long readValueSize(Bytes entry) {
        long valueSize = valueSizeMarshaller.readSize(entry);
        alignment.alignPositionAddr(entry);
        return valueSize;
    }

    // these methods should be package local, not public or private.
    class Segment implements SharedSegment {
        /*
        The entry format is
        - encoded length for key
        - bytes for the key
        - [possible alignment]
        - encoded length of the value
        - bytes for the value.
         */
        static final long LOCK_OFFSET = 0L; // 64-bit
        static final long SIZE_OFFSET = LOCK_OFFSET + 8L; // 32-bit

        final NativeBytes bytes;
        final MultiStoreBytes tmpBytes = new MultiStoreBytes();
        final long entriesOffset;
        private final int index;
        private final SingleThreadedDirectBitSet freeList;
        private MultiMap hashLookup;
        private long nextPosToSearchFrom = 0L;


        /**
         * @param index the index of this segment held by the map
         */
        Segment(NativeBytes bytes, int index) {
            this.bytes = bytes;
            this.index = index;

            long start = bytes.startAddr() + SEGMENT_HEADER;
            createHashLookups(start);
            start += align64(sizeOfMultiMap() + sizeOfMultiMapBitSet()) * multiMapsPerSegment();
<<<<<<< HEAD
            final NativeBytes bsBytes = new NativeBytes(ms.objectSerializer(),
                    start, start + ((entriesPerSegment + 7) / 8), null);
=======
            final NativeBytes bsBytes = new NativeBytes(tmpBytes.objectSerializer(),
                    start, start + align8(align8(entriesPerSegment) / 8L), null);
>>>>>>> 2dbd1f2e
            freeList = new SingleThreadedDirectBitSet(bsBytes);
            start += numberOfBitSets() * sizeOfBitSets();
            entriesOffset = start - bytes.startAddr();
            assert bytes.capacity() >= entriesOffset + entriesPerSegment * entrySize;
        }

        void createHashLookups(long start) {
            hashLookup = createMultiMap(start);
        }

        public MultiMap getHashLookup() {
            return hashLookup;
        }


        MultiMap createMultiMap(long start) {
            final NativeBytes multiMapBytes =
                    new NativeBytes(new VanillaBytesMarshallerFactory(), start,
                            start = start + sizeOfMultiMap(), null);

            final NativeBytes sizeOfMultiMapBitSetBytes =
                    new NativeBytes(new VanillaBytesMarshallerFactory(), start,
                            start + sizeOfMultiMapBitSet(), null);
            multiMapBytes.load();
            return useSmallMultiMaps() ?
                    new VanillaShortShortMultiMap(multiMapBytes, sizeOfMultiMapBitSetBytes) :
                    new VanillaIntIntMultiMap(multiMapBytes, sizeOfMultiMapBitSetBytes);
        }

        public int getIndex() {
            return index;
        }


        /* Methods with private access modifier considered private to Segment
         * class, although Java allows to access them from outer class anyway.
         */

        /**
         * increments the size by one
         */
        void incrementSize() {
            this.bytes.addLong(SIZE_OFFSET, 1L);
        }

        void resetSize() {
            this.bytes.writeLong(SIZE_OFFSET, 0L);
        }

        /**
         * decrements the size by one
         */
        void decrementSize() {
            this.bytes.addLong(SIZE_OFFSET, -1L);
        }

        /**
         * reads the the number of entries in this segment
         */
        long getSize() {
            // any negative value is in error state.
            return Math.max(0L, this.bytes.readVolatileLong(SIZE_OFFSET));
        }


        public void readLock() throws IllegalStateException {
            while (true) {
                final boolean success = bytes.tryLockNanosLong(LOCK_OFFSET, lockTimeOutNS);
                if (success) return;
                if (currentThread().isInterrupted()) {
                    throw new IllegalStateException(new InterruptedException("Unable to obtain lock, interrupted"));
                } else {
                    errorListener.onLockTimeout(bytes.threadIdForLockLong(LOCK_OFFSET));
                    bytes.resetLockLong(LOCK_OFFSET);
                }
            }
        }

        public void writeLock() throws IllegalStateException {
            while (true) {
                final boolean success = bytes.tryLockNanosLong(LOCK_OFFSET, lockTimeOutNS);
                if (success) return;
                if (currentThread().isInterrupted()) {
                    throw new IllegalStateException(new InterruptedException("Unable to obtain lock, interrupted"));
                } else {
                    errorListener.onLockTimeout(bytes.threadIdForLockLong(LOCK_OFFSET));
                    bytes.resetLockLong(LOCK_OFFSET);
                }
            }
        }

        public void readUnlock() {
            try {
                bytes.unlockLong(LOCK_OFFSET);
            } catch (IllegalMonitorStateException e) {
                errorListener.errorOnUnlock(e);
            }
        }

        public void writeUnlock() {
            try {
                bytes.unlockLong(LOCK_OFFSET);
            } catch (IllegalMonitorStateException e) {
                errorListener.errorOnUnlock(e);
            }
        }

        public long offsetFromPos(long pos) {
            return entriesOffset + pos * entrySize;
        }

        //TODO get rid of this function, integral division is slow
        long posFromOffset(long offset) {
            return (offset - entriesOffset) / entrySize;
        }


        public MultiStoreBytes entry(long offset) {
            return reuse(tmpBytes, offset);
        }

        private MultiStoreBytes reuse(MultiStoreBytes entry, long offset) {
            offset += metaDataBytes;
            entry.storePositionAndSize(bytes, offset,
                    // "Infinity". Limit not used when treating entries as
                    // possibly oversized
                    bytes.limit() - offset);
            return entry;
        }

        long entryStartAddr(long offset) {
            // entry.address() points to "needed" start addr + metaDataBytes
            return bytes.startAddr() + offset;
        }

        private long entrySize(long keySize, long valueSize) {
            return alignment.alignAddr(metaDataBytes +
                    keySizeMarshaller.sizeEncodingSize(keySize) + keySize +
                    valueSizeMarshaller.sizeEncodingSize(valueSize)) + valueSize;
        }

        int inBlocks(long sizeInBytes) {
            if (sizeInBytes <= entrySize)
                return 1;
            // int division is MUCH faster than long on Intel CPUs
            sizeInBytes -= 1L;
            if (sizeInBytes <= Integer.MAX_VALUE)
                return (((int) sizeInBytes) / (int) entrySize) + 1;
            return (int) (sizeInBytes / entrySize) + 1;
        }

        /**
         * Used to acquire an object of type V from the Segment.  {@code usingValue} is reused to read the
         * value if key is present in this Segment, if key is absent in this Segment:  <ol><li>If {@code
         * create == false}, just {@code null} is returned (except when event listener provides a value "on
         * get missing" - then it is put into this Segment for the key).</li>  <li>If {@code create ==
         * true}, {@code usingValue} or a newly created instance of value class, if {@code usingValue ==
         * null}, is put into this Segment for the key.</li></ol>
         *
         * @param hash2 a hash code related to the {@code keyBytes}
         * @return the value which is finally associated with the given key in this Segment after execution of
         * this method, or {@code null}.
         */
        V acquire(ThreadLocalCopies copies, MKI metaKeyInterop, KI keyInterop, K key, V usingValue,
                  long hash2, boolean create) {
            if (create)
                writeLock();
            else
                readLock();
            try {
                long keySize = metaKeyInterop.size(keyInterop, key);
                MultiStoreBytes entry = tmpBytes;
                long offset = searchKey(keyInterop, metaKeyInterop, key, keySize, hash2, entry,
                        hashLookup);
                if (offset >= 0L) {
                    return onKeyPresentOnAcquire(copies, key, usingValue, offset, entry);
                } else {
                    boolean usingValuePassed = usingValue != null;
                    usingValue = tryObtainUsingValueOnAcquire(key, usingValue, create);
                    if (usingValue != null) {
                        // If `create` is false, this method was called from get() or getUsing()
                        // and non-null `usingValue` was returned by notifyMissed() method.
                        // This "missed" default value is considered as genuine value
                        // rather than "using" container to fill up, even if it implements Byteable.
                        offset = putEntry(copies, metaKeyInterop, keyInterop, key, keySize,
                                usingValue, create);
                        incrementSize();
                        if (usingValuePassed || !create)
                            notifyPut(offset, true, key, usingValue, posFromOffset(offset));
                        return usingValue;
                    } else {
                        return null;
                    }
                }
            } finally {
                if (create)
                    writeUnlock();
                else
                    readUnlock();
            }
        }

        long searchKey(KI keyInterop, MKI metaKeyInterop, K key, long keySize, long hash2,
                       MultiStoreBytes entry, MultiMap hashLookup) {
            hashLookup.startSearch(hash2);
            for (long pos; (pos = hashLookup.nextPos()) >= 0L; ) {
                long offset = offsetFromPos(pos);
                reuse(entry, offset);
                if (!keyEquals(keyInterop, metaKeyInterop, key, keySize, entry))
                    continue;
                // key is found
                entry.skip(keySize);
                return offset;
            }
            // key is not found
            return -1L;
        }

        V onKeyPresentOnAcquire(ThreadLocalCopies copies, K key, V usingValue, long offset,
                                NativeBytes entry) {
            V v = readValue(copies, entry, usingValue);
            notifyGet(offset, key, v);
            return v;
        }

        V tryObtainUsingValueOnAcquire(K key, V usingValue, boolean create) {
            if (create) {
                if (usingValue != null) {
                    return usingValue;
                } else {
                    try {
                        usingValue = valueFactory.create();
                        if (usingValue == null) {
                            throw new IllegalStateException("acquireUsing() method requires" +
                                    "valueFactory.create() result to be non-null. " +
                                    "By default it is so when value class is" +
                                    "a Byteable/BytesMarshallable/Externalizable subclass." +
                                    "Note that acquireUsing() anyway makes very little sense " +
                                    "when value class is not a Byteable subclass.");
                        }
                        return usingValue;
                    } catch (Exception e) {
                        throw new IllegalStateException(e);
                    }
                }
            } else {
                if (usingValue instanceof Byteable)
                    ((Byteable) usingValue).bytes(null, 0L);
                return defaultValueProvider.get(key, usingValue);
            }
        }

        V put(ThreadLocalCopies copies, MKI metaKeyInterop, KI keyInterop, K key, V value,
              long hash2, boolean replaceIfPresent) {
            writeLock();
            try {
                long keySize = metaKeyInterop.size(keyInterop, key);
                hashLookup.startSearch(hash2);
                for (long pos; (pos = hashLookup.nextPos()) >= 0L; ) {
                    long offset = offsetFromPos(pos);
                    NativeBytes entry = entry(offset);
                    if (!keyEquals(keyInterop, metaKeyInterop, key, keySize, entry))
                        continue;
                    // key is found
                    entry.skip(keySize);
                    if (replaceIfPresent) {
                        return replaceValueOnPut(copies, key, value, entry, pos, offset,
                                !putReturnsNull, hashLookup);
                    } else {
                        return putReturnsNull ? null : readValue(copies, entry, null);
                    }
                }
                // key is not found
                long offset = putEntry(copies, metaKeyInterop, keyInterop, key, keySize, value,
                        false);
                incrementSize();
                notifyPut(offset, true, key, value, posFromOffset(offset));
                return null;
            } finally {
                writeUnlock();
            }
        }

        V replaceValueOnPut(ThreadLocalCopies copies, K key, V value, NativeBytes entry, long pos,
                            long offset, boolean readPrevValue, MultiMap searchedHashLookup) {
            long valueSizePos = entry.position();
            long valueSize = readValueSize(entry);
            long entryEndAddr = entry.positionAddr() + valueSize;
            V prevValue = null;
            if (readPrevValue)
                prevValue = readValue(copies, entry, null, valueSize);

            // putValue may relocate entry and change offset
            offset = putValue(pos, offset, entry, valueSizePos, entryEndAddr, copies, value, null,
                    searchedHashLookup);
            notifyPut(offset, false, key, value, posFromOffset(offset));
            return prevValue;
        }

        /**
         * Puts entry. If {@code value} implements {@link Byteable} interface and {@code usingValue} is {@code
         * true}, the value is backed with the bytes of this entry.
         *
         * @param value      the value to put
         * @param usingValue {@code true} if the value should be backed with the bytes of the entry, if it
         *                   implements {@link Byteable} interface, {@code false} if it should put itself
         * @return offset of the written entry in the Segment bytes
         */
        private long putEntry(ThreadLocalCopies copies, MKI metaKeyInterop, KI keyInterop, K key,
                              long keySize, V value, boolean usingValue) {

            // "if-else polymorphism" is not very beautiful, but allows to
            // reuse the rest code of this method and doesn't hurt performance.
            boolean byteableValue = usingValue && value instanceof Byteable;
            long valueSize;
            MetaBytesWriter<V, VW> metaValueWriter = null;
            VW valueWriter = null;
            Byteable valueAsByteable = null;
            if (!byteableValue) {
                copies = valueWriterProvider.getCopies(copies);
                valueWriter = valueWriterProvider.get(copies, originalValueWriter);
                copies = metaValueWriterProvider.getCopies(copies);
                metaValueWriter = metaValueWriterProvider.get(
                        copies, originalMetaValueWriter, valueWriter, value);
                valueSize = metaValueWriter.size(valueWriter, value);
            } else {
                valueAsByteable = (Byteable) value;
                valueSize = valueAsByteable.maxSize();
            }

            long entrySize = entrySize(keySize, valueSize);
            long pos = alloc(inBlocks(entrySize));
            long offset = offsetFromPos(pos);
            clearMetaData(offset);
            NativeBytes entry = entry(offset);

            keySizeMarshaller.writeSize(entry, keySize);
            metaKeyInterop.write(keyInterop, entry, key);

            writeValueOnPutEntry(valueSize, metaValueWriter, valueWriter, value, valueAsByteable,
                    entry);
            hashLookup.putAfterFailedSearch(pos);
            return offset;
        }

        void writeValueOnPutEntry(long valueSize, MetaBytesWriter<V, VW> metaValueWriter,
                                  VW valueWriter, V value, Byteable valueAsByteable,
                                  NativeBytes entry) {
            valueSizeMarshaller.writeSize(entry, valueSize);
            alignment.alignPositionAddr(entry);

            if (metaValueWriter != null) {
                metaValueWriter.write(valueWriter, entry, value);
            } else {
                assert valueAsByteable != null;
                long valueOffset = entry.positionAddr() - bytes.address();
                bytes.zeroOut(valueOffset, valueOffset + valueSize);
                valueAsByteable.bytes(bytes, valueOffset);
            }
        }

        void clearMetaData(long offset) {
            if (metaDataBytes > 0)
                bytes.zeroOut(offset, offset + metaDataBytes);
        }

        //TODO refactor/optimize
        long alloc(int blocks) {
            if (blocks > MAX_ENTRY_OVERSIZE_FACTOR)
                throw new IllegalArgumentException("Entry is too large: requires " + blocks +
                        " entry size chucks, " + MAX_ENTRY_OVERSIZE_FACTOR + " is maximum.");
            long ret = freeList.setNextNContinuousClearBits(nextPosToSearchFrom, blocks);
            if (ret == DirectBitSet.NOT_FOUND || ret + blocks > entriesPerSegment) {
                if (ret + blocks > entriesPerSegment)
                    freeList.clear(ret, ret + blocks);
                ret = freeList.setNextNContinuousClearBits(0L, blocks);
                if (ret == DirectBitSet.NOT_FOUND || ret + blocks > entriesPerSegment) {
                    if (ret + blocks > entriesPerSegment)
                        freeList.clear(ret, ret + blocks);
                    if (blocks == 1) {
                        throw new IllegalStateException(
                                "Segment is full, no free entries found");
                    } else {
                        throw new IllegalStateException(
                                "Segment is full or has no ranges of " + blocks
                                        + " continuous free blocks"
                        );
                    }
                }
                updateNextPosToSearchFrom(ret, blocks);
            } else {
                // if bit at nextPosToSearchFrom is clear, it was skipped because
                // more than 1 block was requested. Don't move nextPosToSearchFrom
                // in this case. blocks == 1 clause is just a fast path.
                if (blocks == 1 || freeList.isSet(nextPosToSearchFrom)) {
                    updateNextPosToSearchFrom(ret, blocks);
                }
            }
            return ret;
        }

        private void updateNextPosToSearchFrom(long allocated, int blocks) {
            if ((nextPosToSearchFrom = allocated + blocks) >= entriesPerSegment)
                nextPosToSearchFrom = 0L;
        }

        private boolean realloc(long fromPos, int oldBlocks, int newBlocks) {
            if (freeList.allClear(fromPos + oldBlocks, fromPos + newBlocks)) {
                freeList.set(fromPos + oldBlocks, fromPos + newBlocks);
                return true;
            } else {
                return false;
            }
        }

        void free(long fromPos, int blocks) {
            freeList.clear(fromPos, fromPos + blocks);
            if (fromPos < nextPosToSearchFrom)
                nextPosToSearchFrom = fromPos;
        }

        V readValue(ThreadLocalCopies copies, NativeBytes entry, V value) {
            return readValue(copies, entry, value, readValueSize(entry));
        }

        V readValue(ThreadLocalCopies copies, NativeBytes entry, V value, long valueSize) {
            copies = valueReaderProvider.getCopies(copies);
            BytesReader<V> valueReader = valueReaderProvider.get(copies, originalValueReader);
            bytes.positionAddr(entry.positionAddr());
            return valueReader.read(bytes, valueSize, value);
        }

        boolean keyEquals(KI keyInterop, MKI metaKeyInterop, K key,
                          long keySize, Bytes entry) {
            return keySize == keySizeMarshaller.readSize(entry) &&
                    metaKeyInterop.startsWith(keyInterop, entry, key);
        }

        /**
         * Removes a key (or key-value pair) from the Segment.
         *
         * <p>The entry will only be removed if {@code expectedValue} equals to {@code null}
         * or the value previously corresponding to the specified key.
         *
         * @param hash2 a hash code related to the {@code keyBytes}
         * @return the value of the entry that was removed if the entry corresponding to the {@code keyBytes}
         * exists and {@link #removeReturnsNull} is {@code false}, {@code null} otherwise
         */
        V remove(ThreadLocalCopies copies, MKI metaKeyInterop, KI keyInterop, K key,
                 V expectedValue, long hash2) {
            writeLock();
            try {
                long keySize = metaKeyInterop.size(keyInterop, key);
                hashLookup.startSearch(hash2);
                for (long pos; (pos = hashLookup.nextPos()) >= 0L; ) {
                    long offset = offsetFromPos(pos);
                    NativeBytes entry = entry(offset);
                    if (!keyEquals(keyInterop, metaKeyInterop, key, keySize, entry))
                        continue;
                    // key is found
                    entry.skip(keySize);
                    long valueSize = readValueSize(entry);
                    long entryEndAddr = entry.positionAddr() + valueSize;
                    V valueRemoved = expectedValue != null || !removeReturnsNull
                            ? readValue(copies, entry, null, valueSize) : null;
                    if (expectedValue != null && !expectedValue.equals(valueRemoved))
                        return null;
                    hashLookup.removePrevPos();
                    decrementSize();
                    free(pos, inBlocks(entryEndAddr - entryStartAddr(offset)));
                    notifyRemoved(offset, key, valueRemoved, pos);
                    return valueRemoved;
                }
                // key is not found
                return null;
            } finally {
                writeUnlock();
            }
        }

        boolean containsKey(KI keyInterop, MKI metaKeyInterop, K key, long hash2) {
            readLock();
            try {
                long keySize = metaKeyInterop.size(keyInterop, key);
                MultiMap hashLookup = containsKeyHashLookup();
                hashLookup.startSearch(hash2);
                for (long pos; (pos = hashLookup.nextPos()) >= 0L; ) {
                    Bytes entry = entry(offsetFromPos(pos));
                    if (keyEquals(keyInterop, metaKeyInterop, key, keySize, entry))
                        return true;
                }
                return false;
            } finally {
                readUnlock();
            }
        }

        MultiMap containsKeyHashLookup() {
            return hashLookup;
        }

        /**
         * Replaces the specified value for the key with the given value.  {@code newValue} is set only if
         * the existing value corresponding to the specified key is equal to {@code expectedValue} or {@code
         * expectedValue == null}.
         *
         * @param hash2 a hash code related to the {@code keyBytes}
         * @return the replaced value or {@code null} if the value was not replaced
         */
        V replace(ThreadLocalCopies copies, MKI metaKeyInterop, KI keyInterop, K key,
                  V expectedValue, V newValue, long hash2) {
            writeLock();
            try {
                long keySize = metaKeyInterop.size(keyInterop, key);
                hashLookup.startSearch(hash2);
                for (long pos; (pos = hashLookup.nextPos()) >= 0L; ) {
                    long offset = offsetFromPos(pos);
                    NativeBytes entry = entry(offset);
                    if (!keyEquals(keyInterop, metaKeyInterop, key, keySize, entry))
                        continue;
                    // key is found
                    entry.skip(keySize);
                    return onKeyPresentOnReplace(copies, key, expectedValue, newValue,
                            pos, offset, entry, hashLookup);
                }
                // key is not found
                return null;
            } finally {
                writeUnlock();
            }
        }

        V onKeyPresentOnReplace(ThreadLocalCopies copies, K key, V expectedValue, V newValue,
                                long pos, long offset, NativeBytes entry,
                                MultiMap searchedHashLookup) {
            long valueSizePos = entry.position();
            long valueSize = readValueSize(entry);
            long entryEndAddr = entry.positionAddr() + valueSize;
            V valueRead = readValue(copies, entry, null, valueSize);
            if (valueRead == null)
                return null;
            if (expectedValue == null || expectedValue.equals(valueRead)) {
                // putValue may relocate entry and change offset
                offset = putValue(pos, offset, entry, valueSizePos, entryEndAddr, copies, newValue,
                        null, searchedHashLookup);
                notifyPut(offset, false, key, newValue, posFromOffset(offset));
                return valueRead;
            }
            return null;
        }


        void notifyPut(long offset, boolean added, K key, V value, final long pos) {
            if (eventListener() != MapEventListeners.NOP) {
                tmpBytes.storePositionAndSize(bytes, offset, entrySize);
                eventListener().onPut(VanillaChronicleMap.this, tmpBytes, metaDataBytes,
                        added, key, value, pos, this);
            }
        }

        void notifyGet(long offset, K key, V value) {
            if (eventListener() != MapEventListeners.NOP) {
                tmpBytes.storePositionAndSize(bytes, offset, entrySize);
                eventListener().onGetFound(VanillaChronicleMap.this, tmpBytes, metaDataBytes,
                        key, value);
            }
        }

        void notifyRemoved(long offset, K key, V value, final long pos) {
            if (eventListener() != MapEventListeners.NOP) {
                tmpBytes.storePositionAndSize(bytes, offset, entrySize);
                eventListener().onRemove(VanillaChronicleMap.this, tmpBytes, metaDataBytes,
                        key, value, pos, this);
            }
        }

        /**
         * Replaces value in existing entry. May cause entry relocation, because there may be not enough space
         * for new value in location already allocated for this entry.
         *
         * @param pos          index of the first block occupied by the entry
         * @param offset       relative offset of the entry in Segment bytes (before, i. e. including
         *                     metaData)
         * @param entry        relative pointer in Segment bytes
         * @param valueSizePos relative position of value size in entry
         * @param entryEndAddr absolute address of the entry end
         * @return relative offset of the entry in Segment bytes after putting value (that may cause entry
         * relocation)
         */
        long putValue(long pos, long offset, NativeBytes entry, long valueSizePos,
                      long entryEndAddr, ThreadLocalCopies copies, V value, Bytes valueBytes,
                      MultiMap searchedHashLookup) {
            long valueSizeAddr = entry.address() + valueSizePos;
            long newValueSize;
            VW valueWriter = null;
            MetaBytesWriter<V, VW> metaValueWriter = null;
            if (valueBytes != null) {
                newValueSize = valueBytes.remaining();
            } else {
                copies = valueWriterProvider.getCopies(copies);
                valueWriter = valueWriterProvider.get(copies, originalValueWriter);
                copies = metaValueWriterProvider.getCopies(copies);
                metaValueWriter = metaValueWriterProvider.get(
                        copies, originalMetaValueWriter, valueWriter, value);
                newValueSize = metaValueWriter.size(valueWriter, value);
            }
            long newValueAddr = alignment.alignAddr(
                    valueSizeAddr + valueSizeMarshaller.sizeEncodingSize(newValueSize));
            long newEntryEndAddr = newValueAddr + newValueSize;
            // Fast check before counting "sizes in blocks" that include
            // integral division
            newValueDoesNotFit:
            if (newEntryEndAddr != entryEndAddr) {
                long entryStartAddr = entryStartAddr(offset);
                long oldEntrySize = entryEndAddr - entryStartAddr;
                int oldSizeInBlocks = inBlocks(oldEntrySize);
                int newSizeInBlocks = inBlocks(newEntryEndAddr - entryStartAddr);
                if (newSizeInBlocks > oldSizeInBlocks) {
                    if (newSizeInBlocks > MAX_ENTRY_OVERSIZE_FACTOR) {
                        throw new IllegalArgumentException("Value too large: " +
                                "entry takes " + newSizeInBlocks + " blocks, " +
                                MAX_ENTRY_OVERSIZE_FACTOR + " is maximum.");
                    }
                    if (realloc(pos, oldSizeInBlocks, newSizeInBlocks))
                        break newValueDoesNotFit;
                    // RELOCATION
                    free(pos, oldSizeInBlocks);
                    eventListener().onRelocation(pos, this);
                    long prevPos = pos;
                    pos = alloc(newSizeInBlocks);
                    // putValue() is called from put() and replace()
                    // after successful search by key
                    replacePosInHashLookupOnRelocation(searchedHashLookup, prevPos, pos);
                    offset = offsetFromPos(pos);
                    // Moving metadata, key size and key.
                    // Don't want to fiddle with pseudo-buffers for this,
                    // since we already have all absolute addresses.
                    long newEntryStartAddr = entryStartAddr(offset);
                    NativeBytes.UNSAFE.copyMemory(entryStartAddr,
                            newEntryStartAddr, valueSizeAddr - entryStartAddr);
                    entry = entry(offset);
                    // END OF RELOCATION
                } else if (newSizeInBlocks < oldSizeInBlocks) {
                    // Freeing extra blocks
                    freeList.clear(pos + newSizeInBlocks, pos + oldSizeInBlocks);
                    // Do NOT reset nextPosToSearchFrom, because if value
                    // once was larger it could easily became oversized again,
                    // But if these blocks will be taken by that time,
                    // this entry will need to be relocated.
                }
            }
            // Common code for all cases
            entry.position(valueSizePos);
            valueSizeMarshaller.writeSize(entry, newValueSize);
            alignment.alignPositionAddr(entry);
            if (valueBytes != null) {
                entry.write(valueBytes);
            } else {
                metaValueWriter.write(valueWriter, entry, value);
            }
            return offset;
        }

        void replacePosInHashLookupOnRelocation(MultiMap searchedHashLookup,
                                                long prevPos, long pos) {
            searchedHashLookup.replacePrevPos(pos);
        }

        void clear() {
            writeLock();
            try {
                hashLookup.clear();
                freeList.clear();
                nextPosToSearchFrom = 0L;
                resetSize();
            } finally {
                writeUnlock();
            }
        }

        public Entry<K, V> getEntry(long pos) {
            bytes.position(offsetFromPos(pos) + metaDataBytes);

            long keySize = keySizeMarshaller.readSize(bytes);
            ThreadLocalCopies copies = keyReaderProvider.getCopies(null);
            K key = keyReaderProvider.get(copies, originalKeyReader).read(bytes, keySize);

            long valueSize = valueSizeMarshaller.readSize(bytes);
            alignment.alignPositionAddr(bytes);
            copies = valueReaderProvider.getCopies(copies);
            V value = valueReaderProvider.get(copies, originalValueReader).read(bytes, valueSize);

            return new WriteThroughEntry(key, value);
        }

        /**
         * Check there is no garbage in freeList.
         */
        void checkConsistency() {
            readLock();
            try {
                MultiMap hashLookup = checkConsistencyHashLookup();
                for (long pos = 0L; (pos = freeList.nextSetBit(pos)) >= 0L; ) {
                    PosPresentOnce check = new PosPresentOnce(pos);
                    hashLookup.forEach(check);
                    if (check.count != 1)
                        throw new AssertionError();
                    long offset = offsetFromPos(pos);
                    Bytes entry = entry(offset);
                    long keySize = keySizeMarshaller.readSize(entry);
                    entry.skip(keySize);
                    afterKeyHookOnCheckConsistency(entry);
                    long valueSize = valueSizeMarshaller.readSize(entry);
                    long sizeInBytes = entrySize(keySize, valueSize);
                    int entrySizeInBlocks = inBlocks(sizeInBytes);
                    if (!freeList.allSet(pos, pos + entrySizeInBlocks))
                        throw new AssertionError();
                    pos += entrySizeInBlocks;
                }
            } finally {
                readUnlock();
            }
        }

        void afterKeyHookOnCheckConsistency(Bytes entry) {
            // no-op
        }

        MultiMap checkConsistencyHashLookup() {
            return hashLookup;
        }

        private class PosPresentOnce implements MultiMap.EntryConsumer {
            long pos;
            int count = 0;

            PosPresentOnce(long pos) {
                this.pos = pos;
            }

            @Override
            public void accept(long hash, long pos) {
                if (this.pos == pos) count++;
            }
        }
    }

    class EntryIterator implements Iterator<Entry<K, V>> {
        Entry<K, V> returnedEntry;
        private int returnedSeg = -1;
        private long returnedPos = -1L;
        private int nextSeg;
        private long nextPos;

        public EntryIterator() {
            advance(nextSeg = segments.length - 1, nextPos = -1L);
        }

        private boolean advance(int segIndex, long pos) {
            while (segIndex >= 0) {
                pos = segments[segIndex].getHashLookup().getPositions().nextSetBit(pos + 1L);
                if (pos >= 0L) {
                    nextSeg = segIndex;
                    nextPos = pos;
                    return true;
                } else {
                    segIndex--;
                    pos = -1L;
                }
            }
            nextSeg = -1;
            nextPos = -1L;
            return false;
        }

        @Override
        public boolean hasNext() {
            return nextSeg >= 0;
        }

        @Override
        public Entry<K, V> next() {
            for (; ; ) {
                int segIndex = nextSeg;
                long pos = nextPos;
                if (segIndex < 0)
                    throw new NoSuchElementException();
                final Segment segment = segments[segIndex];
                try {
                    segment.readLock();
                    if (segment.getHashLookup().getPositions().isClear(pos)) {
                        // the pos was removed after the previous advance
                        advance(segIndex, pos);
                        continue;
                    }
                    advance(returnedSeg = segIndex, returnedPos = pos);
                    return returnedEntry = segment.getEntry(pos);
                } finally {
                    segment.readUnlock();
                }
            }
        }

        @Override
        public void remove() {
            int segIndex = returnedSeg;
            if (segIndex < 0)
                throw new IllegalStateException();
            final Segment segment = segments[segIndex];
            final long pos = returnedPos;
            try {
                segment.writeLock();
                if (segment.getHashLookup().getPositions().isClear(pos)) {
                    // The case:
                    // 1. iterator.next() - thread 1
                    // 2. map.put() which cause relocation of the key, returned in above - thread 2
                    // OR map.remove() which remove this key - thread 2
                    // 3. iterator.remove() - thread 1
                    segment.writeUnlock(); // not re-entrant.
                    VanillaChronicleMap.this.remove(returnedEntry.getKey());
                    segment.writeLock();
                } else {
                    removePresent(segment, pos);
                }
                returnedSeg = -1;
                returnedEntry = null;
            } finally {
                segment.writeUnlock();
            }
        }

        void removePresent(Segment segment, long pos) {
            // TODO handle the case:
            // iterator.next() -- thread 1
            // map.put() which cause relocation of the key, returned above -- thread 2
            // map.put() which place a new key on the `pos` in current segment -- thread 3
            // iterator.remove() -- thread 1
            // The simple solution is to compare bytes in the map with the serialized bytes
            // of returnedEntry.getKey(), but it seems rather wasteful to workaround so rare
            // case.
            final long offset = segment.offsetFromPos(pos);
            final NativeBytes entry = segment.entry(offset);

            final long limit = entry.limit();
            final long keySize = keySizeMarshaller.readSize(entry);
            long position = entry.position();
            final long segmentHash = segmentHash(Hasher.hash(entry, position, position + keySize));

            entry.skip(keySize);
            long valueSize = readValueSize(entry);
            final long entryEndAddr = entry.positionAddr() + valueSize;
            segment.getHashLookup().remove(segmentHash, pos);
            segment.decrementSize();
            segment.free(pos, segment.inBlocks(entryEndAddr - segment.entryStartAddr(offset)));
            segment.notifyRemoved(offset, returnedEntry.getKey(), returnedEntry.getValue(), pos);
        }
    }

    class EntrySet extends AbstractSet<Map.Entry<K, V>> {
        @NotNull
        public Iterator<Map.Entry<K, V>> iterator() {
            return new EntryIterator();
        }

        public boolean contains(Object o) {
            if (!(o instanceof Map.Entry))
                return false;
            Map.Entry<?, ?> e = (Map.Entry<?, ?>) o;
            try {
                V v = VanillaChronicleMap.this.get(e.getKey());
                return v != null && v.equals(e.getValue());
            } catch (ClassCastException ex) {
                return false;
            } catch (NullPointerException ex) {
                return false;
            }
        }

        public boolean remove(Object o) {
            if (!(o instanceof Map.Entry))
                return false;
            Map.Entry<?, ?> e = (Map.Entry<?, ?>) o;
            try {
                Object key = e.getKey();
                Object value = e.getValue();
                return VanillaChronicleMap.this.remove(key, value);
            } catch (ClassCastException ex) {
                return false;
            } catch (NullPointerException ex) {
                return false;
            }
        }

        public int size() {
            return VanillaChronicleMap.this.size();
        }

        public boolean isEmpty() {
            return VanillaChronicleMap.this.isEmpty();
        }

        public void clear() {
            VanillaChronicleMap.this.clear();
        }
    }

    final class WriteThroughEntry extends SimpleEntry<K, V> {
        private static final long serialVersionUID = 0L;

        WriteThroughEntry(K key, V value) {
            super(key, value);
        }

        @Override
        public V setValue(V value) {
            put(getKey(), value);
            return super.setValue(value);
        }
    }

    long[] segmentSizes() {
        long[] sizes = new long[segments.length];
        for (int i = 0; i < segments.length; i++)
            sizes[i] = segments[i].getSize();
        return sizes;
    }
}<|MERGE_RESOLUTION|>--- conflicted
+++ resolved
@@ -555,13 +555,8 @@
             long start = bytes.startAddr() + SEGMENT_HEADER;
             createHashLookups(start);
             start += align64(sizeOfMultiMap() + sizeOfMultiMapBitSet()) * multiMapsPerSegment();
-<<<<<<< HEAD
-            final NativeBytes bsBytes = new NativeBytes(ms.objectSerializer(),
+            final NativeBytes bsBytes = new NativeBytes(tmpBytes.objectSerializer(),
                     start, start + ((entriesPerSegment + 7) / 8), null);
-=======
-            final NativeBytes bsBytes = new NativeBytes(tmpBytes.objectSerializer(),
-                    start, start + align8(align8(entriesPerSegment) / 8L), null);
->>>>>>> 2dbd1f2e
             freeList = new SingleThreadedDirectBitSet(bsBytes);
             start += numberOfBitSets() * sizeOfBitSets();
             entriesOffset = start - bytes.startAddr();
