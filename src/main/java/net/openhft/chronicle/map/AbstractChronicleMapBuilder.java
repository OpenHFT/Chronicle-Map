/*
 * Copyright 2014 Higher Frequency Trading
 *
 * http://www.higherfrequencytrading.com
 *
 * Licensed under the Apache License, Version 2.0 (the "License");
 * you may not use this file except in compliance with the License.
 * You may obtain a copy of the License at
 *
 * http://www.apache.org/licenses/LICENSE-2.0
 *
 * Unless required by applicable law or agreed to in writing, software
 * distributed under the License is distributed on an "AS IS" BASIS,
 * WITHOUT WARRANTIES OR CONDITIONS OF ANY KIND, either express or implied.
 * See the License for the specific language governing permissions and
 * limitations under the License.
 */

package net.openhft.chronicle.map;

import net.openhft.chronicle.hash.*;
import net.openhft.chronicle.hash.replication.*;
import net.openhft.chronicle.hash.serialization.BytesReader;
import net.openhft.chronicle.hash.serialization.BytesWriter;
import net.openhft.chronicle.hash.serialization.SizeMarshaller;
import net.openhft.chronicle.hash.serialization.internal.MetaBytesInterop;
import net.openhft.chronicle.hash.serialization.internal.MetaBytesWriter;
import net.openhft.chronicle.hash.serialization.internal.MetaProvider;
import net.openhft.chronicle.set.ChronicleSetBuilder;
import net.openhft.lang.Maths;
import net.openhft.lang.io.ByteBufferBytes;
import net.openhft.lang.io.Bytes;
import net.openhft.lang.io.BytesStore;
import net.openhft.lang.io.DirectStore;
import net.openhft.lang.io.serialization.*;
import net.openhft.lang.io.serialization.impl.AllocateInstanceObjectFactory;
import net.openhft.lang.io.serialization.impl.NewInstanceObjectFactory;
import net.openhft.lang.io.serialization.impl.VanillaBytesMarshallerFactory;
import net.openhft.lang.model.Byteable;
import net.openhft.lang.threadlocal.Provider;
import net.openhft.lang.threadlocal.ThreadLocalCopies;
import net.openhft.lang.values.LongValue;
import org.jetbrains.annotations.NotNull;
import org.slf4j.Logger;
import org.slf4j.LoggerFactory;

import java.io.*;
import java.lang.reflect.Constructor;
import java.net.InetSocketAddress;
import java.nio.ByteBuffer;
import java.util.ArrayList;
import java.util.HashMap;
import java.util.List;
import java.util.Map;
import java.util.concurrent.TimeUnit;

import static net.openhft.chronicle.map.Objects.builderEquals;

/**
 * {@code AbstractChronicleMapBuilder} manages most of {@link ChronicleMap} configurations; has two concrete
 * subclasses: {@link OnHeapUpdatableChronicleMapBuilder} should be used to create maps with ordinary values,
 * {@link ChronicleMapBuilder} -- maps with {@link Byteable} values, which point directly to off-heap memory;
 * could be used as a classic builder and/or factory. This means
 * that in addition to the standard builder usage pattern: <pre>{@code
 * ChronicleMap<Key, Value> map = ChronicleMapOnHeapUpdatableBuilder
 *     .of(Key.class, Value.class)
 *     .entries(100500)
 *     // ... other configurations
 *     .create();}</pre>
 * one of concrete {@code AbstractChronicleMapBuilder} subclasses, {@link OnHeapUpdatableChronicleMapBuilder}
 * or {@link ChronicleMapBuilder}, could be prepared and used to create many similar
 * maps: <pre>{@code
 * ChronicleMapBuilder<Key, Value> builder = ChronicleMapBuilder
 *     .of(Key.class, Value.class)
 *     .entries(100500);
 *
 * ChronicleMap<Key, Value> map1 = builder.create();
 * ChronicleMap<Key, Value> map2 = builder.create();}</pre>
 * i. e. created {@code ChronicleMap} instances don't depend on the builder.
 *
 * <p>{@code AbstractChronicleMapBuilder} and it's subclasses are mutable, see a note in {@link
 * ChronicleHashBuilder} interface documentation. </p> <p>Later in this documentation, "ChronicleMap" means
 * "ChronicleMaps, created by {@code AbstractChronicleMapBuilder}", unless specified different, because
 * theoretically someone might provide {@code ChronicleMap} implementations with completely different
 * properties. </p> <p>{@code ChronicleMap} ("ChronicleMaps, created by {@code AbstractChronicleMapBuilder}")
 * currently doesn't support resizing. That is why you should <i>always</i> configure {@linkplain
 * #entries(long) number of entries} you are going to insert into the created map <i>at most</i>. See {@link
 * #entries(long)} method documentation for more information on this. </p> <p>{@code ChronicleMap} allocates
 * memory by equally sized chunks. This size is called {@linkplain #entrySize(int) entry size}, you are
 * strongly recommended to configure it to achieve least memory consumption and best speed. See {@link
 * #entrySize(int)} method documentation for more information on this. </p>
 *
 * @param <K> key type of the maps, produced by this builder
 * @param <V> value type of the maps, produced by this builder
 * @see ChronicleMap
 * @see ChronicleSetBuilder
 */
abstract class AbstractChronicleMapBuilder<K, V,
        B extends AbstractChronicleMapBuilder<K, V, B>>
        implements Cloneable, ChronicleHashBuilder<K, ChronicleMap<K, V>, B>, ChronicleMapBuilderI<K, V> {

    static final short UDP_REPLICATION_MODIFICATION_ITERATOR_ID = 128;
    private static final Bytes EMPTY_BYTES = new ByteBufferBytes(ByteBuffer.allocate(0));
    private static final int DEFAULT_KEY_OR_VALUE_SIZE = 120;
    private static final int MAX_SEGMENTS = (1 << 30);
    private static final int MAX_SEGMENTS_TO_CHAISE_COMPACT_MULTI_MAPS = (1 << 20);
    private static final Logger LOG =
            LoggerFactory.getLogger(AbstractChronicleMapBuilder.class.getName());


    SerializationBuilder<K> keyBuilder;
    SerializationBuilder<V> valueBuilder;

    private String name;

    // used when configuring the number of segments.
    private int minSegments = -1;
    private int actualSegments = -1;
    // used when reading the number of entries per
    private long actualEntriesPerSegment = -1L;
    private int keySize = 0;
    private K sampleKey;
    private int valueSize = 0;
    private V sampleValue;
    private int entrySize = 0;
    private Alignment alignment = null;
    private long entries = 1 << 20; // 1 million by default
    private long lockTimeOut = 2000;
    private TimeUnit lockTimeOutUnit = TimeUnit.MILLISECONDS;
    private int metaDataBytes = 0;
    private ChronicleHashErrorListener errorListener = ChronicleHashErrorListeners.logging();
    private boolean putReturnsNull = false;
    private boolean removeReturnsNull = false;

    // replication
    private TimeProvider timeProvider = TimeProvider.SYSTEM;
    private BytesMarshallerFactory bytesMarshallerFactory;
    private ObjectSerializer objectSerializer;
    private MapEventListener<K, V, ChronicleMap<K, V>> eventListener =
            MapEventListeners.nop();
    private V defaultValue = null;
    private DefaultValueProvider<K, V> defaultValueProvider = null;
    private PrepareValueBytes<K, V> prepareValueBytes = null;

    private SingleChronicleHashReplication singleHashReplication = null;
<<<<<<< HEAD
    private InetSocketAddress[] pushToAddresses;
=======
    public boolean bootstapOnlyLocalEntries = false;
>>>>>>> c9cf9626

    AbstractChronicleMapBuilder(Class<K> keyClass, Class<V> valueClass) {
        keyBuilder = new SerializationBuilder<K>(keyClass, SerializationBuilder.Role.KEY);
        valueBuilder = new SerializationBuilder<V>(valueClass, SerializationBuilder.Role.VALUE);
        if (valueClass == LongValue.class)
            prepareValueBytesOnAcquire(new ZeroOutValueBytes<K, V>(valueSize()));
    }

    protected static boolean offHeapReference(Class valueClass) {
        return Byteable.class.isAssignableFrom(valueClass);
    }


    private static long roundUpMapHeaderSize(long headerSize) {
        long roundUp = (headerSize + 127L) & ~127L;
        if (roundUp - headerSize < 64)
            roundUp += 128;
        return roundUp;
    }

    private static void checkSegments(int segments) {
        if (segments <= 0 || segments > MAX_SEGMENTS)
            throw new IllegalArgumentException("segments should be positive, " +
                    segments + " given");
        if (segments > MAX_SEGMENTS)
            throw new IllegalArgumentException("Max segments is " + MAX_SEGMENTS + ", " +
                    segments + " given");
    }

    private static long divideUpper(long dividend, long divisor) {
        return ((dividend - 1L) / divisor) + 1L;
    }

    private static String pretty(int value) {
        return value > 0 ? value + "" : "not configured";
    }

    private static String pretty(Object obj) {
        return obj != null ? obj + "" : "not configured";
    }

    @Override
    public ChronicleMapBuilderI<K, V> pushTo(InetSocketAddress... addresses) {
        this.pushToAddresses = addresses;
        return this;
    }

    @Override
    public B clone() {
        try {
            @SuppressWarnings("unchecked")
            final B result = (B) super.clone();
            result.keyBuilder = keyBuilder.clone();
            result.valueBuilder = valueBuilder.clone();
            return result;
        } catch (CloneNotSupportedException e) {
            throw new AssertionError(e);
        }
    }

    abstract B self();

    /**
     * {@inheritDoc}
     *
     * <p>Example: if keys in your map(s) are English words in {@link String} form, keys size 10
     * (a bit more than average English word length) would be a good choice: <pre>{@code
     * ChronicleMap<String, LongValue> wordFrequencies = ChronicleMapBuilder
     *     .of(String.class, LongValue.class)
     *     .entries(50000)
     *     .keySize(10)
     *     // shouldn't specify valueSize(), because it is statically known
     *     .create();}</pre>
     * (Note that 10 is chosen as key size in bytes despite strings in Java are UTF-16 encoded (and each
     * character takes 2 bytes on-heap), because default off-heap {@link String} encoding is UTF-8 in {@code
     * ChronicleMap}.)
     *
     * @see #constantKeySizeBySample(Object)
     * @see #entrySize(int)
     */
    @Override
    public B keySize(int keySize) {
        if (keySize <= 0)
            throw new IllegalArgumentException("Key size must be positive");
        this.keySize = keySize;
        return self();
    }

    /**
     * {@inheritDoc}
     *
     * <p>For example, if your keys are Git commit hashes:<pre>{@code
     * Map<byte[], String> gitCommitMessagesByHash =
     *     ChronicleMapBuilder.of(byte[].class, String.class)
     *     .constantKeySizeBySample(new byte[20])
     *     .create();}</pre>
     *
     * @see #keySize(int)
     */
    @Override
    public B constantKeySizeBySample(K sampleKey) {
        this.sampleKey = sampleKey;
        return self();
    }

    private int keySize() {
        return keyOrValueSize(keySize, keyBuilder);
    }

    public B valueSize(int valueSize) {
        if (valueSize <= 0)
            throw new IllegalArgumentException("Value size must be positive");
        this.valueSize = valueSize;
        return self();
    }

    public B constantValueSizeBySample(V sampleValue) {
        this.sampleValue = sampleValue;
        return self();
    }

    int valueSize() {
        return keyOrValueSize(valueSize, valueBuilder);
    }

    private int keyOrValueSize(int configuredSize, SerializationBuilder builder) {
        if (configuredSize > 0)
            return configuredSize;
        // this means size is statically known
        if (builder.sizeMarshaller().sizeEncodingSize(0L) == 0)
            return (int) builder.sizeMarshaller().readSize(EMPTY_BYTES);
        return DEFAULT_KEY_OR_VALUE_SIZE;
    }

    /**
     * {@inheritDoc}
     *
     * <p>In fully default case you can expect entry size to be about 256 bytes. But it is strongly
     * recommended always to configure {@linkplain #keySize(int) key size} and {@linkplain #valueSize(int)
     * value size}, if they couldn't be derived statically. </p> <p>If entry size is not configured explicitly
     * by calling this method, it is computed based on {@linkplain #metaDataBytes(int) meta data bytes}, plus
     * {@linkplain #keySize(int) key size}, plus {@linkplain #valueSize(int) value size}, plus a few bytes
     * required by implementations. </p>
     *
     * @see #entries(long)
     */
    @Override
    public B entrySize(int entrySize) {
        if (entrySize <= 0)
            throw new IllegalArgumentException("Entry Size must be positive");
        this.entrySize = entrySize;
        return self();
    }

    int entrySize(boolean replicated) {
        if (entrySize > 0)
            return entryAndValueAlignment().alignSize(entrySize);
        int size = metaDataBytes;
        int keySize = keySize();
        size += keyBuilder.sizeMarshaller().sizeEncodingSize(keySize);
        size += keySize;
        if (replicated)
            size += ReplicatedChronicleMap.ADDITIONAL_ENTRY_BYTES;
        int valueSize = valueSize();
        size += valueBuilder.sizeMarshaller().sizeEncodingSize(valueSize);
        size = entryAndValueAlignment().alignSize(size);
        size += valueSize;
        // Some cache line heuristics
        for (int i = 1; i <= 4; i++) {
            int bound = i * 64;
            // Not more than 5% oversize.
            // DEFAULT_KEY_OR_VALUE_SIZE and this heuristic are specially adjusted to produce
            // entry size 256 -- the default value prior to keySize and valueSize -- when key and
            // value sizes are both not static nor configured, in both vanilla and replicated modes.
            if (size < bound && (bound - size) <= bound / 20) {
                size = bound;
                break;
            }
        }
        return entryAndValueAlignment().alignSize(size);
    }

    public B entryAndValueAlignment(Alignment alignment) {
        this.alignment = alignment;
        return self();
    }

    Alignment entryAndValueAlignment() {
        if (alignment != null)
            return alignment;
        return offHeapReference(valueBuilder.eClass) ? Alignment.OF_4_BYTES : Alignment.NO_ALIGNMENT;
    }

    @Override
    public B entries(long entries) {
        if (entries <= 0L)
            throw new IllegalArgumentException("Entries should be positive, " + entries + " given");
        this.entries = entries;
        return self();
    }

    long entries() {
        return entries;
    }

    @Override
    public B actualEntriesPerSegment(long actualEntriesPerSegment) {
        if (actualEntriesPerSegment <= 0L)
            throw new IllegalArgumentException("entries per segment should be positive, " +
                    actualEntriesPerSegment + " given");
        if (tooManyEntriesPerSegment(actualEntriesPerSegment))
            throw new IllegalArgumentException("max entries per segment is " +
                    MultiMapFactory.MAX_CAPACITY + ", " + actualEntriesPerSegment + " given");
        this.actualEntriesPerSegment = actualEntriesPerSegment;
        return self();
    }

    private boolean tooManyEntriesPerSegment(long entriesPerSegment) {
        return entriesPerSegment > MultiMapFactory.MAX_CAPACITY;
    }

    long actualEntriesPerSegment() {
        if (actualEntriesPerSegment > 0L)
            return actualEntriesPerSegment;
        int actualSegments = actualSegments();
        long actualEntries = totalEntriesIfPoorDistribution(actualSegments);
        long actualEntriesPerSegment = divideUpper(actualEntries, actualSegments);
        if (tooManyEntriesPerSegment(actualEntriesPerSegment))
            throw new IllegalStateException("max entries per segment is " +
                    MultiMapFactory.MAX_CAPACITY + " configured entries() and " +
                    "actualSegments() so that there should be " + actualEntriesPerSegment +
                    " entries per segment");
        return actualEntriesPerSegment;
    }

    private long totalEntriesIfPoorDistribution(int segments) {
        if (segments == 1)
            return entries;
        double poorDistEntriesScale = Math.log(segments) * entries;
        return Math.min(entries * segments,
                (long) (entries + poorDistEntriesScale * 0.14 + 32)); // 12% was min for tests
    }

    @Override
    public B minSegments(int minSegments) {
        checkSegments(minSegments);
        this.minSegments = minSegments;
        return self();
    }

    int minSegments() {
        return Math.max(estimateSegments(), minSegments);
    }

    private int estimateSegments() {
        return (int) Math.min(Maths.nextPower2(entries / 32, 1), estimateSegementBasedOnSize());

    }

    private int estimateSegementBasedOnSize() {
        // based on entries with multimap of 100 bytes.
        long size = (long) (Math.log10(entrySize + 32) / 2 * entries);
        if (size < 10 * 1000)
            return 512;
        if (size < 100 * 1000)
            return 1024;
        if (size < 1000 * 1000)
            return 2 * 1024;
        if (size < 10 * 1000 * 1000)
            return 4 * 1024;
        if (size < 100 * 1000 * 1000)
            return 8 * 1024;
        return 16 * 1024;
    }

    @Override
    public B actualSegments(int actualSegments) {
        checkSegments(actualSegments);
        this.actualSegments = actualSegments;
        return self();
    }

    int actualSegments() {
        if (actualSegments > 0)
            return actualSegments;
        long shortMMapSegments = trySegments(MultiMapFactory.I16_MAX_CAPACITY,
                MAX_SEGMENTS_TO_CHAISE_COMPACT_MULTI_MAPS);
        if (shortMMapSegments > 0L)
            return (int) shortMMapSegments;
        long intMMapSegments = trySegments(MultiMapFactory.MAX_CAPACITY, MAX_SEGMENTS);
        if (intMMapSegments > 0L)
            return (int) intMMapSegments;
        throw new IllegalStateException("Max segments is " + MAX_SEGMENTS + ", configured so much" +
                " entries() that builder automatically decided to use " +
                (-intMMapSegments) + " segments");
    }

    private long trySegments(long maxSegmentCapacity, int maxSegments) {
        long segments = divideUpper(totalEntriesIfPoorDistribution(minSegments()),
                maxSegmentCapacity);
        segments = Maths.nextPower2(Math.max(segments, minSegments()), 1L);
        return segments <= maxSegments ? segments : -segments;
    }


    int segmentHeaderSize() {
        int segments = actualSegments();
        // reduce false sharing unless we have a lot of segments.
        return segments <= 16 * 1024 ? 64 : 32;
    }

    MultiMapFactory multiMapFactory() {
        return MultiMapFactory.forCapacity(actualEntriesPerSegment());
    }

    public B lockTimeOut(long lockTimeOut, TimeUnit unit) {
        this.lockTimeOut = lockTimeOut;
        lockTimeOutUnit = unit;
        return self();
    }

    long lockTimeOut(TimeUnit unit) {
        return unit.convert(lockTimeOut, lockTimeOutUnit);
    }

    @Override
    public B errorListener(ChronicleHashErrorListener errorListener) {
        this.errorListener = errorListener;
        return self();
    }

    ChronicleHashErrorListener errorListener() {
        return errorListener;
    }

    /**
     * Configures if the maps created by this builder should return {@code null} instead of previous mapped
     * values on {@link ChronicleMap#put(Object, Object) ChornicleMap.put(key, value)} calls.
     *
     * <p>{@link Map#put(Object, Object) Map.put()} returns the previous value, functionality which is rarely
     * used but fairly cheap for {@link HashMap}. In the case, for an off heap collection, it has to create a
     * new object and deserialize the data from off-heap memory. It's expensive for something you probably
     * don't use. </p> <p>By default, of cause, {@code ChronicleMap} conforms the general {@code Map} contract
     * and returns the previous mapped value on {@code put()} calls. </p>
     *
     * @param putReturnsNull {@code true} if you want {@link ChronicleMap#put(Object, Object)
     *                       ChronicleMap.put()} to not return the value that was replaced but instead return
     *                       {@code null}
     * @return an instance of the map builder back
     * @see #removeReturnsNull(boolean)
     */
    public B putReturnsNull(boolean putReturnsNull) {
        this.putReturnsNull = putReturnsNull;
        return self();
    }

    boolean putReturnsNull() {
        return putReturnsNull;
    }

    /**
     * Configures if the maps created by this builder should return {@code null} instead of the last mapped
     * value on {@link ChronicleMap#remove(Object) ChronicleMap.remove(key)} calls.
     *
     * <p>{@link Map#remove(Object) Map.remove()} returns the previous value, functionality which is rarely
     * used but fairly cheap for {@link HashMap}. In the case, for an off heap collection, it has to create a
     * new object and deserialize the data from off-heap memory. It's expensive for something you probably
     * don't use. </p>
     *
     * @param removeReturnsNull {@code true} if you want {@link ChronicleMap#remove(Object)
     *                          ChronicleMap.remove()} to not return the value of the removed entry but
     *                          instead return {@code null}
     * @return an instance of the map builder back
     * @see #putReturnsNull(boolean)
     */
    public B removeReturnsNull(boolean removeReturnsNull) {
        this.removeReturnsNull = removeReturnsNull;
        return self();
    }

    boolean removeReturnsNull() {
        return removeReturnsNull;
    }

    @Override
    public B metaDataBytes(int metaDataBytes) {
        if ((metaDataBytes & 0xFF) != metaDataBytes)
            throw new IllegalArgumentException("MetaDataBytes must be [0..255] was " + metaDataBytes);
        this.metaDataBytes = metaDataBytes;
        return self();
    }

    int metaDataBytes() {
        return metaDataBytes;
    }

    @Override
    public String toString() {
        return "ChronicleMapBuilder{" +
                "name=" + name +
                ", actualSegments=" + pretty(actualSegments) +
                ", minSegments=" + pretty(minSegments) +
                ", actualEntriesPerSegment=" + pretty(actualEntriesPerSegment) +
                ", keySize=" + pretty(keySize) +
                ", sampleKeyForConstantSizeComputation=" + pretty(sampleKey) +
                ", valueSize=" + pretty(valueSize) +
                ", sampleValueForConstantSizeComputation=" + pretty(sampleValue) +
                ", entrySize=" + pretty(entrySize) +
                ", entryAndValueAlignment=" + entryAndValueAlignment() +
                ", entries=" + entries() +
                ", lockTimeOut=" + lockTimeOut + " " + lockTimeOutUnit +
                ", metaDataBytes=" + metaDataBytes() +
                ", errorListener=" + errorListener() +
                ", putReturnsNull=" + putReturnsNull() +
                ", removeReturnsNull=" + removeReturnsNull() +
                ", timeProvider=" + timeProvider() +
                ", bytesMarshallerFactory=" + pretty(bytesMarshallerFactory) +
                ", objectSerializer=" + pretty(objectSerializer) +
                ", keyBuilder=" + keyBuilder +
                ", valueBuilder=" + valueBuilder +
                ", eventListener=" + eventListener +
                ", defaultValue=" + defaultValue +
                ", defaultValueProvider=" + pretty(defaultValueProvider) +
                ", prepareValueBytes=" + pretty(prepareValueBytes) +
                '}';
    }

    @SuppressWarnings("EqualsWhichDoesntCheckParameterClass")
    @Override
    public boolean equals(Object o) {
        return builderEquals(this, o);
    }

    @Override
    public int hashCode() {
        return toString().hashCode();
    }

    @Override
    public B timeProvider(TimeProvider timeProvider) {
        this.timeProvider = timeProvider;
        return self();
    }

    TimeProvider timeProvider() {
        return timeProvider;
    }

    BytesMarshallerFactory bytesMarshallerFactory() {
        return bytesMarshallerFactory == null ?
                bytesMarshallerFactory = new VanillaBytesMarshallerFactory() :
                bytesMarshallerFactory;
    }

    @Override
    public B bytesMarshallerFactory(BytesMarshallerFactory bytesMarshallerFactory) {
        this.bytesMarshallerFactory = bytesMarshallerFactory;
        return self();
    }

    ObjectSerializer objectSerializer() {
        return objectSerializer == null ?
                objectSerializer = BytesMarshallableSerializer.create(
                        bytesMarshallerFactory(), JDKObjectSerializer.INSTANCE) :
                objectSerializer;
    }

    @Override
    public B objectSerializer(ObjectSerializer objectSerializer) {
        this.objectSerializer = objectSerializer;
        return self();
    }


    /**
     * {@inheritDoc}
     *
     * <p>Example:
     */
    @Override
    public B keyMarshaller(@NotNull BytesMarshaller<K> keyMarshaller) {
        keyBuilder.marshaller(keyMarshaller);
        return self();
    }

    @Override
    public B keyMarshallers(@NotNull BytesWriter<K> keyWriter, @NotNull BytesReader<K> keyReader) {
        keyBuilder.writer(keyWriter);
        keyBuilder.reader(keyReader);
        return self();
    }

    @Override
    public B keySizeMarshaller(@NotNull SizeMarshaller keySizeMarshaller) {
        keyBuilder.sizeMarshaller(keySizeMarshaller);
        return self();
    }

    @Override
    public B keyDeserializationFactory(@NotNull ObjectFactory<K> keyDeserializationFactory) {
        keyBuilder.factory(keyDeserializationFactory);
        return self();
    }

    @Override
    public B immutableKeys() {
        keyBuilder.instancesAreMutable(false);
        return self();
    }

    @Override
    public StatelessClientConfig<ChronicleMap<K, V>> statelessClient(
            InetSocketAddress remoteAddress) {
        return new StatelessMapConfig<>(this.clone(), remoteAddress);
    }

    /**
     * Configures factory which is used to create a new value instance, if value class is either {@link
     * Byteable}, {@link BytesMarshallable} or {@link Externalizable} subclass in maps, created by this
     * builder.
     *
     * <p>Default value deserialization factory is {@link NewInstanceObjectFactory}, which creates a new value
     * instance using {@link Class#newInstance()} default constructor. You could provide an {@link
     * AllocateInstanceObjectFactory}, which uses {@code Unsafe.allocateInstance(Class)} (you might want to do
     * this for better performance or if you don't want to initialize fields), or a factory which calls a
     * value class constructor with some arguments, or a factory which internally delegates to instance pool
     * or {@link ThreadLocal}, to reduce allocations. </p>
     *
     * @param valueDeserializationFactory the value factory used to produce instances to deserialize data in
     * @return this builder back
     */
    public B valueDeserializationFactory(@NotNull ObjectFactory<V> valueDeserializationFactory) {
        valueBuilder.factory(valueDeserializationFactory);
        return self();
    }

    public B eventListener(MapEventListener<K, V, ChronicleMap<K, V>> eventListener) {
        this.eventListener = eventListener;
        return self();
    }

    MapEventListener<K, V, ChronicleMap<K, V>> eventListener() {
        return eventListener;
    }

    /**
     * Specifies the value to be put for each key queried in {@link ChronicleMap#acquireUsing acquireUsing()}
     * method, if the key is absent in the map, created by this builder.
     *
     * <p>This configuration overrides any previous {@link #defaultValueProvider(DefaultValueProvider)}
     * configuration to this {@code AbstractChronicleMapBuilder}. </p>
     *
     * @param defaultValue the default value to be put to the map for absent keys during {@code
     *                     acquireUsing()} calls
     * @return this builder object back
     */
    public B defaultValue(V defaultValue) {
        this.defaultValue = defaultValue;
        this.defaultValueProvider = null;
        if (defaultValue == null)
            defaultValueProvider = NullValueProvider.INSTANCE;
        this.prepareValueBytes = null;
        return self();
    }

    /**
     * Specifies the function to obtain a value for the key during {@link ChronicleMap#acquireUsing
     * acquireUsing()} calls, if the key is absent in the map, created by this builder.
     *
     * <p>This configuration overrides any previous {@link #defaultValue(Object)} configuration to this {@code
     * AbstractChronicleMapBuilder}. </p>
     *
     * @param defaultValueProvider the strategy to obtain a default value by the absent key
     * @return this builder object back
     */
    public B defaultValueProvider(
            @NotNull DefaultValueProvider<K, V> defaultValueProvider) {
        this.defaultValueProvider = defaultValueProvider;
        this.defaultValue = null;
        this.prepareValueBytes = null;
        return self();
    }

    public B prepareValueBytesOnAcquire(@NotNull PrepareValueBytes<K, V> prepareValueBytes) {
        this.prepareValueBytes = prepareValueBytes;
        this.defaultValue = null;
        this.defaultValueProvider = null;
        return self();
    }

    PrepareValueBytesAsWriter<K> prepareValueBytesAsWriter() {
        if (prepareValueBytes == null)
            return null;
        return new PrepareValueBytesAsWriter<>(prepareValueBytes, valueSize());
    }


    /**
     * Non-public because should be called only after {@link #preMapConstruction(boolean)}
     */
    DefaultValueProvider<K, V> defaultValueProvider() {
        if (defaultValueProvider != null)
            return defaultValueProvider;
        if (defaultValue == null)
            return null;
        Object originalValueWriter = valueBuilder.interop();
        Provider writerProvider = Provider.of(originalValueWriter.getClass());
        ThreadLocalCopies copies = writerProvider.getCopies(null);
        Object valueWriter = writerProvider.get(copies, originalValueWriter);
        MetaProvider metaWriterProvider = valueBuilder.metaInteropProvider();
        copies = metaWriterProvider.getCopies(copies);
        MetaBytesWriter metaValueWriter = metaWriterProvider.get(copies,
                valueBuilder.metaInterop(), valueWriter, defaultValue);
        return new ConstantValueProvider<K, V>(defaultValue, metaValueWriter, valueWriter);
    }

    @Override
    public B replication(SingleChronicleHashReplication replication) {
        this.singleHashReplication = replication;
        return self();
    }


    @Override
    public B replication(byte identifier) {
        return replication(SingleChronicleHashReplication.builder().createWithId(identifier));
    }


    @Override
    public B replication(byte identifier, TcpTransportAndNetworkConfig tcpTransportAndNetwork) {
        return replication(SingleChronicleHashReplication.builder()
                .tcpTransportAndNetwork(tcpTransportAndNetwork).createWithId(identifier));
    }

    @Override
    public ChronicleHashInstanceConfig<ChronicleMap<K, V>> instance() {
        return new InstanceConfig<>(this.clone(), singleHashReplication, null, null);
    }

    @Override
    public ChronicleMap<K, V> createPersistedTo(File file) throws IOException {
        // clone() to make this builder instance thread-safe, because createWithFile() method
        // computes some state based on configurations, but doesn't synchronize on configuration
        // changes.
        return clone().createWithFile(file, singleHashReplication, null);
    }

    @Override
    public ChronicleMap<K, V> create() {
        // clone() to make this builder instance thread-safe, because createWithoutFile() method
        // computes some state based on configurations, but doesn't synchronize on configuration
        // changes.
        return clone().createWithoutFile(singleHashReplication, null);
    }

    ChronicleMap<K, V> create(InstanceConfig<K, V> ib) throws IOException {
        if (ib.file != null) {
            return createWithFile(ib.file, ib.singleHashReplication, ib.channel);
        } else {
            return createWithoutFile(ib.singleHashReplication, ib.channel);
        }
    }

    ChronicleMap<K, V> createWithFile(File file, SingleChronicleHashReplication singleHashReplication,
                                      ReplicationChannel channel) throws IOException {
        pushingToMapEventListener();
        for (int i = 0; i < 10; i++) {
            if (file.exists() && file.length() > 0) {
                try (FileInputStream fis = new FileInputStream(file);
                     ObjectInputStream ois = new ObjectInputStream(fis)) {
                    VanillaChronicleMap<K, ?, ?, V, ?, ?> map =
                            (VanillaChronicleMap<K, ?, ?, V, ?, ?>) ois.readObject();
                    map.headerSize = roundUpMapHeaderSize(fis.getChannel().position());
                    map.createMappedStoreAndSegments(file);
                    return establishReplication(map, singleHashReplication, channel);
                } catch (ClassNotFoundException e) {
                    throw new IOException(e);
                }
            }
            if (file.createNewFile() || file.length() == 0) {
                break;
            }
            try {
                Thread.sleep(100);
            } catch (InterruptedException e) {
                throw new IOException(e);
            }
        }
        // new file
        if (!file.exists())
            throw new FileNotFoundException("Unable to create " + file);

        VanillaChronicleMap<K, ?, ?, V, ?, ?> map = newMap(singleHashReplication, channel);

        try (FileOutputStream fos = new FileOutputStream(file);
             ObjectOutputStream oos = new ObjectOutputStream(fos)) {
            oos.writeObject(map);
            oos.flush();
            map.headerSize = roundUpMapHeaderSize(fos.getChannel().position());
            map.createMappedStoreAndSegments(file);
        }

        return establishReplication(map, singleHashReplication, channel);
    }

    /**
     * @param identifier id
     * @return map
     */
    public ChronicleMap<K, V> createReplicated(byte identifier) throws IOException {
        pushingToMapEventListener();
        preMapConstruction(true);
        VanillaChronicleMap<K, ?, ?, V, ?, ?> map =
                new ReplicatedChronicleMap<K, Object, MetaBytesInterop<K, Object>,
                        V, Object, MetaBytesWriter<V, Object>>(this, identifier);
        BytesStore bytesStore = new DirectStore(JDKObjectSerializer.INSTANCE,
                map.sizeInBytes(), true);
        map.createMappedStoreAndSegments(bytesStore);
        return map;
    }

    ChronicleMap<K, V> createWithoutFile(
            SingleChronicleHashReplication singleHashReplication, ReplicationChannel channel) {
        pushingToMapEventListener();
        try {
            VanillaChronicleMap<K, ?, ?, V, ?, ?> map = newMap(singleHashReplication, channel);
            BytesStore bytesStore = new DirectStore(JDKObjectSerializer.INSTANCE,
                    map.sizeInBytes(), true);
            map.createMappedStoreAndSegments(bytesStore);
            return establishReplication(map, singleHashReplication, channel);
        } catch (IOException e) {
            // file-less version should never trigger an IOException.
            throw new AssertionError(e);
        }
    }

    private void pushingToMapEventListener() {
        if (pushToAddresses == null || pushToAddresses.length == 0) {
            return;
        }
        try {
            Class<?> pmel = Class.forName("com.higherfrequencytrading.chronicle.engine.map.PushingMapEventListener");
            Constructor<?> constructor = pmel.getConstructor(ChronicleMap[].class);
            // create a stateless client for each address
            ChronicleMap[] statelessClients = new ChronicleMap[pushToAddresses.length];
            ChronicleMapBuilderI<K, V> cmb = clone();
            cmb.pushTo((InetSocketAddress[]) null);
            for (int i = 0; i < pushToAddresses.length; i++) {
                cmb.statelessClient(pushToAddresses[i]);
                statelessClients[i] = cmb.create();
            }
            eventListener = (MapEventListener<K, V, ChronicleMap<K, V>>) constructor.newInstance(statelessClients);
        } catch (ClassNotFoundException e) {
            LoggerFactory.getLogger(getClass().getName()).warn("Chronicle Enterprise not found in the class path");
        } catch (Exception e) {
            LoggerFactory.getLogger(getClass().getName()).warn("PushingMapEventListener failed to load", e);
        }
    }

    ChronicleMap<K, V> createStatelessMap(StatelessMapConfig<K, V> statelessBuilder)
            throws IOException {
        pushingToMapEventListener();
        preMapConstruction(false);
        return new StatelessChronicleMap<K, V>(
                statelessBuilder,
                this);
    }

    private VanillaChronicleMap<K, ?, ?, V, ?, ?> newMap(
            SingleChronicleHashReplication singleHashReplication, ReplicationChannel channel) throws IOException {
        boolean replicated = singleHashReplication != null || channel != null;
        preMapConstruction(replicated);
        if (replicated) {
            byte identifier;
            if (singleHashReplication != null) {
                identifier = singleHashReplication.identifier();
            } else {
                identifier = channel.hub().identifier();
            }
            return new ReplicatedChronicleMap<K, Object, MetaBytesInterop<K, Object>,
                    V, Object, MetaBytesWriter<V, Object>>(this, identifier);
        } else {
            return new VanillaChronicleMap<K, Object, MetaBytesInterop<K, Object>,
                    V, Object, MetaBytesWriter<V, Object>>(this);
        }
    }

    void preMapConstruction(boolean replicated) {
        keyBuilder.objectSerializer(objectSerializer());
        valueBuilder.objectSerializer(objectSerializer());

        long maxSize = (long) entrySize(replicated) * figureBufferAllocationFactor();
        keyBuilder.maxSize(maxSize);
        valueBuilder.maxSize(maxSize);

        if (sampleKey != null)
            keyBuilder.constantSizeBySample(sampleKey);
        if (sampleValue != null)
            valueBuilder.constantSizeBySample(sampleValue);
    }

    private ChronicleMap<K, V> establishReplication(
            VanillaChronicleMap<K, ?, ?, V, ?, ?> map, SingleChronicleHashReplication singleHashReplication,
            ReplicationChannel channel) throws IOException {
        if (map instanceof ReplicatedChronicleMap) {
            if (singleHashReplication != null && channel != null) {
                throw new AssertionError("Only one non-null replication should be passed");
            }
            ReplicatedChronicleMap result = (ReplicatedChronicleMap) map;
            List<Replicator> replicators = new ArrayList<>(2);
            if (singleHashReplication != null) {
                if (singleHashReplication.tcpTransportAndNetwork() != null)
                    replicators.add(Replicators.tcp(singleHashReplication));
                if (singleHashReplication.udpTransport() != null)
                    replicators.add(Replicators.udp(singleHashReplication.udpTransport()));
            } else {
                ReplicationHub hub = channel.hub();
                int entrySize = entrySize(true);
                if (entrySize > hub.maxEntrySize()) {
                    throw new IllegalArgumentException("During ChannelProviderBuilder setup, " +
                            "maxEntrySize=" + hub.maxEntrySize() +
                            " was specified, but map with " +
                            "entrySize=" + entrySize + " is attempted to apply to the replicator");
                }
                ChannelProvider provider = ChannelProvider.getProvider(hub);
                ChannelProvider.ChronicleChannel ch = provider.createChannel(channel.channelId());
                replicators.add(ch);
            }
            for (Replicator replicator : replicators) {
                Closeable token = replicator.applyTo(this, result, result, map);
                if (replicators.size() == 1 && token.getClass() == UdpReplicator.class) {
                    LOG.warn(Replicators.ONLY_UDP_WARN_MESSAGE);
                }
                result.addCloseable(token);
            }
        }
        return map;
    }

    private int figureBufferAllocationFactor() {
        // if expected map size is about 1000, seems rather wasteful to allocate
        // key and value serialization buffers each x64 of expected entry size..
        return (int) Math.min(Math.max(2L, entries() >> 10),
                VanillaChronicleMap.MAX_ENTRY_OVERSIZE_FACTOR);
    }

    @Override
    public ChronicleMapBuilderI<K, V> name(String name) {
        this.name = name;
        return this;
    }


    @Override
    public ChronicleMapBuilderI<K, V> bootstapOnlyLocalEntries(boolean bootstapOnlyLocalEntries) {
        this.bootstapOnlyLocalEntries = bootstapOnlyLocalEntries;
        return this;
    }

    public String name() {
        return this.name;
    }
}
<|MERGE_RESOLUTION|>--- conflicted
+++ resolved
@@ -143,11 +143,8 @@
     private PrepareValueBytes<K, V> prepareValueBytes = null;
 
     private SingleChronicleHashReplication singleHashReplication = null;
-<<<<<<< HEAD
     private InetSocketAddress[] pushToAddresses;
-=======
     public boolean bootstapOnlyLocalEntries = false;
->>>>>>> c9cf9626
 
     AbstractChronicleMapBuilder(Class<K> keyClass, Class<V> valueClass) {
         keyBuilder = new SerializationBuilder<K>(keyClass, SerializationBuilder.Role.KEY);
